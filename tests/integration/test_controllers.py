import unittest
from pathlib import Path

import pytest

from vimms.Chemicals import ChemicalCreator
from vimms.Common import *
from vimms.Controller import SimpleMs1Controller, TopNController, PurityController, TopN_RoiController, \
    TopN_SmartRoiController, ExcludingTopNController
from vimms.Environment import Environment
from vimms.MassSpec import IndependentMassSpectrometer
from vimms.Noise import GaussianPeakNoise

### define some useful constants ###

DIR_PATH = os.path.dirname(os.path.realpath(__file__))
BASE_DIR = os.path.abspath(Path(DIR_PATH, 'fixtures'))
HMDB = load_obj(Path(BASE_DIR, 'hmdb_compounds.p'))
OUT_DIR = Path(DIR_PATH, 'results')

ROI_SOURCES = [str(Path(BASE_DIR, 'beer_t10_simulator_files'))]
# MIN_MS1_INTENSITY = 1.75E5
MIN_MS1_INTENSITY = 1
RT_RANGE = [(0, 1200)]
CENTRE_RANGE = 600
MIN_RT = RT_RANGE[0][0]
MAX_RT = RT_RANGE[0][1]
MZ_RANGE = [(0, 1050)]
N_CHEMS = 10

BEER_CHEMS = load_obj(Path(BASE_DIR, 'QCB_22May19_1.p'))
BEER_MIN_BOUND = 550
BEER_MAX_BOUND = 650


### define some useful methods ###

def get_rt_bounds(dataset, centre):
    rts = [ds.rt for ds in dataset]
    min_bound = max([rt for rt in rts if rt < centre], default=centre) - 60
    max_bound = min([rt for rt in rts if rt > centre], default=centre) + 60
    return (min_bound, max_bound)


def run_environment(env):
    # set the log level to WARNING so we don't see too many messages when environment is running
    set_log_level_warning()
    # run the simulation
    logger.info('Running simulation')
    env.run()
    logger.info('Done')
    # set the log level back to DEBUG
    set_log_level_debug()


def check_mzML(env, out_dir, filename):
    out_file = os.path.join(out_dir, filename)
    logger.info('Writing out mzML')
    env.write_mzML(out_dir, filename)
    logger.info('Done')
    assert os.path.exists(out_file)


### define some useful test fixtures ###

@pytest.fixture(scope="module")
def fullscan_ps():
    return load_obj(Path(BASE_DIR, 'peak_sampler_mz_rt_int_beerqcb_fullscan.p'))


@pytest.fixture(scope="module")
def fullscan_dataset(fullscan_ps):
    chems = ChemicalCreator(fullscan_ps, ROI_SOURCES, HMDB)
    return chems.sample(MZ_RANGE, RT_RANGE, MIN_MS1_INTENSITY, N_CHEMS, 1)


@pytest.fixture(scope="module")
def fragscan_ps():
    return load_obj(Path(BASE_DIR, 'peak_sampler_mz_rt_int_beerqcb_fragmentation.p'))


@pytest.fixture(scope="module")
def fragscan_dataset_peaks(fragscan_ps):
    chems = ChemicalCreator(fragscan_ps, ROI_SOURCES, HMDB)
    return chems.sample(MZ_RANGE, RT_RANGE, MIN_MS1_INTENSITY, N_CHEMS, 1,
                        get_children_method=GET_MS2_BY_PEAKS)


@pytest.fixture(scope="module")
def fragscan_dataset_spectra(fragscan_ps):
    chems = ChemicalCreator(fragscan_ps, ROI_SOURCES, HMDB)
    return chems.sample(MZ_RANGE, RT_RANGE, MIN_MS1_INTENSITY, N_CHEMS, 1,
                        get_children_method=GET_MS2_BY_SPECTRA)


### tests starts from here ###

class TestMS1Controller:
    """
    Tests the MS1 controller that does MS1 full-scans only with the simulated mass spec class.
    """

    def test_ms1_controller_with_simulated_chems(self, fragscan_dataset_peaks, fullscan_ps):
        logger.info('Testing MS1 controller with simulated chemicals')

        min_bound, max_bound = get_rt_bounds(fragscan_dataset_peaks, CENTRE_RANGE)
        logger.info('RT bounds %s %s' % (min_bound, max_bound))
        assert len(fragscan_dataset_peaks) == N_CHEMS

        # create a simulated mass spec and MS1 controller
        mass_spec = IndependentMassSpectrometer(POSITIVE, fragscan_dataset_peaks, fullscan_ps)
        controller = SimpleMs1Controller()

        # create an environment to run both the mass spec and controller
        env = Environment(mass_spec, controller, min_bound, max_bound, progress_bar=True)
        run_environment(env)

        # write simulated output to mzML file
        filename = 'ms1_controller_simulated_chems.mzML'
        check_mzML(env, OUT_DIR, filename)

    def test_ms1_controller_with_qcbeer_chems(self, fullscan_ps):
        logger.info('Testing MS1 controller with QC beer chemicals')

        # create a simulated mass spec and MS1 controller
        mass_spec = IndependentMassSpectrometer(POSITIVE, BEER_CHEMS, fullscan_ps)
        controller = SimpleMs1Controller()

        # create an environment to run both the mass spec and controller
        env = Environment(mass_spec, controller, BEER_MIN_BOUND, BEER_MAX_BOUND, progress_bar=True)
        run_environment(env)

        # write simulated output to mzML file
        filename = 'ms1_controller_qcbeer_chems.mzML'
        check_mzML(env, OUT_DIR, filename)

    def test_peaks_in_range(self,fragscan_dataset_peaks, fullscan_ps):

        min_mz = 100.
        max_mz = 200.

        logger.info('Testing MS1 controller with narrow m/z range')

        # create a simulated mass spec and MS1 controller
        mass_spec = IndependentMassSpectrometer(POSITIVE, BEER_CHEMS, fullscan_ps)
        controller = SimpleMs1Controller(default_ms1_scan_window=(min_mz, max_mz))

        # create an environment to run both the mass spec and controller
        env = Environment(mass_spec, controller, BEER_MIN_BOUND, BEER_MAX_BOUND, progress_bar=True)
        run_environment(env)

        for scan_level, scans in controller.scans.items():
            for s in scans[1:]:
                assert min(s.mzs) >= min_mz
                assert max(s.mzs) <= max_mz
        
        # write simulated output to mzML file
        filename = 'ms1_controller_qcbeer_chems_narrow.mzML'
        check_mzML(env, OUT_DIR, filename)
        

class TestTopNController:
    """
    Tests the Top-N controller that does standard DDA Top-N fragmentation scans with the simulated mass spec class.
    """

    def test_TopN_controller_with_simulated_chems(self, fragscan_dataset_peaks, fragscan_ps):
        logger.info('Testing Top-N controller with simulated chemicals -- no noise')
        assert len(fragscan_dataset_peaks) == N_CHEMS

        isolation_width = 1
        N = 10
        rt_tol = 15
        mz_tol = 10
        ionisation_mode = POSITIVE

        # create a simulated mass spec without noise and Top-N controller
        mass_spec = IndependentMassSpectrometer(ionisation_mode, fragscan_dataset_peaks, fragscan_ps)
        controller = TopNController(ionisation_mode, N, isolation_width, mz_tol, rt_tol, MIN_MS1_INTENSITY)
        min_bound, max_bound = get_rt_bounds(fragscan_dataset_peaks, CENTRE_RANGE)

        # create an environment to run both the mass spec and controller
        env = Environment(mass_spec, controller, min_bound, max_bound, progress_bar=True)
        run_environment(env)

        # write simulated output to mzML file
        filename = 'topN_controller_simulated_chems_no_noise.mzML'
        check_mzML(env, OUT_DIR, filename)

    def test_TopN_controller_with_simulated_chems_and_noise(self, fragscan_dataset_peaks, fragscan_ps):
        logger.info('Testing Top-N controller with simulated chemicals -- with noise')
        assert len(fragscan_dataset_peaks) == N_CHEMS

        isolation_width = 1
        N = 10
        rt_tol = 15
        mz_tol = 10
        ionisation_mode = POSITIVE

        # create a simulated mass spec with noise and Top-N controller
        peak_noise = GaussianPeakNoise(0.1, 1000)
        mass_spec = IndependentMassSpectrometer(ionisation_mode, fragscan_dataset_peaks, fragscan_ps, peak_noise=peak_noise)
        controller = TopNController(ionisation_mode, N, isolation_width, mz_tol, rt_tol, MIN_MS1_INTENSITY)
        min_bound, max_bound = get_rt_bounds(fragscan_dataset_peaks, CENTRE_RANGE)

        # create an environment to run both the mass spec and controller
        env = Environment(mass_spec, controller, min_bound, max_bound, progress_bar=True)
        run_environment(env)

        # write simulated output to mzML file
        filename = 'topN_controller_simulated_chems_with_noise.mzML'
        check_mzML(env, OUT_DIR, filename)

    def test_TopN_controller_with_beer_chems(self, fragscan_ps):
        logger.info('Testing Top-N controller with QC beer chemicals')

        isolation_width = 1
        N = 10
        rt_tol = 15
        mz_tol = 10
        ionisation_mode = POSITIVE

        # create a simulated mass spec without noise and Top-N controller
        mass_spec = IndependentMassSpectrometer(ionisation_mode, BEER_CHEMS, fragscan_ps)
        controller = TopNController(ionisation_mode, N, isolation_width, mz_tol, rt_tol, MIN_MS1_INTENSITY)

        # create an environment to run both the mass spec and controller
        env = Environment(mass_spec, controller, BEER_MIN_BOUND, BEER_MAX_BOUND, progress_bar=True)
        run_environment(env)

        # write simulated output to mzML file
        filename = 'topN_controller_qcbeer_chems_no_noise.mzML'
        check_mzML(env, OUT_DIR, filename)

    def test_TopN_controller_with_beer_chems_and_scan_duration_dict(self, fragscan_ps):
        logger.info('Testing Top-N controller with QC beer chemicals passing in the scan durations')

        isolation_width = 1
        N = 10
        rt_tol = 15
        mz_tol = 10
        ionisation_mode = POSITIVE

        ps = None
        scan_duration_dict = {1: 0.2, 2: 0.1}

        # create a simulated mass spec without noise and Top-N controller and passing in the scan_duration dict
<<<<<<< HEAD
        mass_spec = IndependentMassSpectrometer(ionisation_mode, BEER_CHEMS, ps, add_noise=False,
                                                scan_duration_dict=scan_duration_dict)
=======
        mass_spec = IndependentMassSpectrometer(ionisation_mode, BEER_CHEMS, ps, scan_duration_dict=scan_duration_dict)
>>>>>>> 9d04d59d
        controller = TopNController(ionisation_mode, N, isolation_width, mz_tol, rt_tol, MIN_MS1_INTENSITY)

        # create an environment to run both the mass spec and controller
        env = Environment(mass_spec, controller, BEER_MIN_BOUND, BEER_MAX_BOUND, progress_bar=True)
        run_environment(env)

        # write simulated output to mzML file
        filename = 'topN_controller_qcbeer_chems_no_noise_with_scan_duration.mzML'
        check_mzML(env, OUT_DIR, filename)


class TestPurityController:
    """
    Tests the Purity controller that is used for purity experiments
    """

    def test_purity_controller_with_simulated_chems(self, fragscan_dataset_peaks, fragscan_ps):
        logger.info('Testing purity controller with simulated chemicals')
        assert len(fragscan_dataset_peaks) == N_CHEMS

        # set different isolation widths, Ns, dynamic exclusion RT and mz tolerances at different timepoints
        isolation_widths = [1, 1, 1, 1]
        N = [5, 10, 15, 20]
        rt_tol = [15, 30, 60, 120]
        mz_tol = [10, 5, 15, 20]
        scan_param_changepoints = [300, 600, 900]  # the timepoints when we will change the 4 parameters above
        ionisation_mode = POSITIVE

        # create a simulated mass spec with noise and purity controller
        mass_spec = IndependentMassSpectrometer(ionisation_mode, fragscan_dataset_peaks, fragscan_ps)
        controller = PurityController(ionisation_mode, N, scan_param_changepoints, isolation_widths, mz_tol, rt_tol,
                                      MIN_MS1_INTENSITY)

        # create an environment to run both the mass spec and controller
        min_bound, max_bound = get_rt_bounds(fragscan_dataset_peaks, CENTRE_RANGE)
        env = Environment(mass_spec, controller, min_bound, max_bound, progress_bar=True)
        run_environment(env)

        # write simulated output to mzML file
        filename = 'purity_controller_simulated_chems.mzML'
        check_mzML(env, OUT_DIR, filename)

    def test_purity_controller_with_beer_chems(self, fragscan_ps):
        logger.info('Testing purity controller with QC beer chemicals')

        isolation_window = [1]  # the isolation window in Dalton around a selected precursor ion
        N = [5]
        rt_tol = [10]
        mz_tol = [10]
        min_ms1_intensity = 1.75E5
        scan_param_changepoints = None
        n_purity_scans = N[0]
        purity_shift = 0.2
        purity_threshold = 1

        # these settings change the Mass Spec type. They arent necessary to run the Top-N ROI Controller
        isolation_transition_window = 'gaussian'
        isolation_transition_window_params = [0.5]

        purity_add_ms1 = True  # this seems to be the broken bit
        purity_randomise = True

        mass_spec = IndependentMassSpectrometer(POSITIVE, BEER_CHEMS, fragscan_ps,
                                                isolation_transition_window=isolation_transition_window,
                                                isolation_transition_window_params=isolation_transition_window_params)
        controller = PurityController(mass_spec, N, scan_param_changepoints, isolation_window, mz_tol, rt_tol,
                                      min_ms1_intensity, n_purity_scans, purity_shift, purity_threshold,
                                      purity_add_ms1=purity_add_ms1, purity_randomise=purity_randomise)

        # create an environment to run both the mass spec and controller
        env = Environment(mass_spec, controller, BEER_MIN_BOUND, BEER_MAX_BOUND, progress_bar=True)
        run_environment(env)

        # write simulated output to mzML file
        filename = 'purity_controller_qcbeer_chems.mzML'
        check_mzML(env, OUT_DIR, filename)


class TestROIController:
    """
    Tests the ROI controller that performs fragmentations and dynamic exclusions based on selecting regions of interests
    (rather than the top-N most intense peaks)
    """

    def test_roi_controller_with_simulated_chems(self, fragscan_dataset_spectra, fragscan_ps):
        logger.info('Testing ROI controller with simulated chemicals')
        assert len(fragscan_dataset_spectra) == N_CHEMS

        isolation_width = 1  # the isolation window in Dalton around a selected precursor ion
        N = 10
        rt_tol = 15
        mz_tol = 10
        min_roi_intensity = 5000
        min_roi_length = 10
        ionisation_mode = POSITIVE

        # create a simulated mass spec with noise and ROI controller
        mass_spec = IndependentMassSpectrometer(ionisation_mode, fragscan_dataset_spectra, fragscan_ps)
        controller = TopN_RoiController(ionisation_mode, isolation_width, mz_tol, MIN_MS1_INTENSITY,
                                        min_roi_intensity, min_roi_length, N, rt_tol)

        # create an environment to run both the mass spec and controller
        min_bound, max_bound = get_rt_bounds(fragscan_dataset_spectra, CENTRE_RANGE)
        env = Environment(mass_spec, controller, min_bound, max_bound, progress_bar=True)
        run_environment(env)

        # write simulated output to mzML file
        filename = 'roi_controller_simulated_chems.mzML'
        check_mzML(env, OUT_DIR, filename)

    def test_roi_controller_with_beer_chems(self, fragscan_ps):
        logger.info('Testing ROI controller with QC beer chemicals')

        isolation_width = 1  # the isolation window in Dalton around a selected precursor ion
        N = 10
        rt_tol = 15
        mz_tol = 10
        min_roi_intensity = 5000
        min_roi_length = 10
        ionisation_mode = POSITIVE

        # create a simulated mass spec with noise and ROI controller
        mass_spec = IndependentMassSpectrometer(ionisation_mode, BEER_CHEMS, fragscan_ps)
        controller = TopN_RoiController(ionisation_mode, isolation_width, mz_tol, MIN_MS1_INTENSITY,
                                        min_roi_intensity, min_roi_length, N, rt_tol)

        # create an environment to run both the mass spec and controller
        env = Environment(mass_spec, controller, BEER_MIN_BOUND, BEER_MAX_BOUND, progress_bar=True)
        run_environment(env)

        # write simulated output to mzML file
        filename = 'roi_controller_qcbeer_chems.mzML'
        check_mzML(env, OUT_DIR, filename)


class TestSMARTROIController:
    """
    Tests the ROI controller that performs fragmentations and dynamic exclusions based on selecting regions of interests
    (rather than the top-N most intense peaks)
    """

    def test_smart_roi_controller_with_simulated_chems(self, fragscan_dataset_spectra, fragscan_ps):
        logger.info('Testing ROI controller with simulated chemicals')
        len(fragscan_dataset_spectra) == N_CHEMS

        isolation_width = 1  # the isolation window in Dalton around a selected precursor ion
        N = 10
        rt_tol = 15
        mz_tol = 10
        min_roi_intensity = 5000
        min_roi_length = 10
        ionisation_mode = POSITIVE

        # create a simulated mass spec with noise and ROI controller
        mass_spec = IndependentMassSpectrometer(ionisation_mode, fragscan_dataset_spectra, fragscan_ps)
        controller = TopN_SmartRoiController(ionisation_mode, isolation_width, mz_tol, MIN_MS1_INTENSITY,
                                             min_roi_intensity, min_roi_length, N, rt_tol)

        # create an environment to run both the mass spec and controller
        min_bound, max_bound = get_rt_bounds(fragscan_dataset_spectra, CENTRE_RANGE)
        env = Environment(mass_spec, controller, min_bound, max_bound, progress_bar=True)
        run_environment(env)

        # write simulated output to mzML file
        filename = 'smart_roi_controller_simulated_chems.mzML'
        check_mzML(env, OUT_DIR, filename)

    def test_smart_roi_controller_with_beer_chems(self, fragscan_ps):
        logger.info('Testing ROI controller with QC beer chemicals')

        isolation_width = 1  # the isolation window in Dalton around a selected precursor ion
        N = 10
        rt_tol = 15
        mz_tol = 10
        min_roi_intensity = 5000
        min_roi_length = 10
        ionisation_mode = POSITIVE

        # create a simulated mass spec with noise and ROI controller
        mass_spec = IndependentMassSpectrometer(ionisation_mode, BEER_CHEMS, fragscan_ps)
        controller = TopN_SmartRoiController(ionisation_mode, isolation_width, mz_tol, MIN_MS1_INTENSITY,
                                             min_roi_intensity, min_roi_length, N, rt_tol)

        # create an environment to run both the mass spec and controller
        env = Environment(mass_spec, controller, BEER_MIN_BOUND, BEER_MAX_BOUND, progress_bar=True)
        run_environment(env)

        # write simulated output to mzML file
        filename = 'smart_controller_qcbeer_chems.mzML'
        check_mzML(env, OUT_DIR, filename)


class TestTopNShiftedController:
    """
    Tests the Top-N controller that does standard DDA Top-N fragmentation scans with the beer chems.
    """

    def test_TopN_controller_with_beer_chems(self, fragscan_ps):
        logger.info('Testing Top-N controller with QC beer chemicals')
        test_shift = 0
        isolation_width = 1
        N = 10
        rt_tol = 15
        mz_tol = 10
        ionisation_mode = POSITIVE

        scan_duration_dict = {1: 0.2, 2: 0.1}

        # create a simulated mass spec without noise and Top-N controller
        mass_spec = IndependentMassSpectrometer(ionisation_mode, BEER_CHEMS, fragscan_ps,
                                                scan_duration_dict=scan_duration_dict)
        controller = TopNController(ionisation_mode, N, isolation_width, mz_tol, rt_tol, MIN_MS1_INTENSITY,
                                    ms1_shift=test_shift)

        # create an environment to run both the mass spec and controller
        env = Environment(mass_spec, controller, BEER_MIN_BOUND, BEER_MAX_BOUND, progress_bar=True)
        run_environment(env)

        # write simulated output to mzML file
        filename = 'topN_shifted_controller_qcbeer_chems_no_noise.mzML'
        check_mzML(env, OUT_DIR, filename)


class TestTopNExcludingShiftedController:
    """
    Tests the Top-N controller that does standard DDA Top-N fragmentation scans with the beer chems.
    """

    def test_TopN_excluding_controller_with_beer_chems(self, fragscan_ps):
        logger.info('Testing excluding Top-N controller with QC beer chemicals')
        test_shift = 0
        isolation_width = 1
        N = 10
        mz_tol = 10
        ionisation_mode = POSITIVE
        exclusion_t_0 = 15.0
        rt_tol = 120
        scan_duration_dict = {1: 0.2, 2: 0.1}

        # create a simulated mass spec without noise and Top-N controller
        mass_spec = IndependentMassSpectrometer(ionisation_mode, BEER_CHEMS, fragscan_ps,
                                                scan_duration_dict=scan_duration_dict)
        controller = ExcludingTopNController(ionisation_mode, N, isolation_width, mz_tol, rt_tol, MIN_MS1_INTENSITY,
                                             ms1_shift=test_shift,
                                             exclusion_t_0=exclusion_t_0,
                                             log_intensity=True)

        # create an environment to run both the mass spec and controller
        env = Environment(mass_spec, controller, BEER_MIN_BOUND, BEER_MAX_BOUND, progress_bar=True)
        run_environment(env)

        # write simulated output to mzML file
        filename = 'topN_excluding_shifted_controller_qcbeer_chems_no_noise.mzML'
        check_mzML(env, OUT_DIR, filename)


if __name__ == '__main__':
    unittest.main()<|MERGE_RESOLUTION|>--- conflicted
+++ resolved
@@ -245,12 +245,7 @@
         scan_duration_dict = {1: 0.2, 2: 0.1}
 
         # create a simulated mass spec without noise and Top-N controller and passing in the scan_duration dict
-<<<<<<< HEAD
-        mass_spec = IndependentMassSpectrometer(ionisation_mode, BEER_CHEMS, ps, add_noise=False,
-                                                scan_duration_dict=scan_duration_dict)
-=======
         mass_spec = IndependentMassSpectrometer(ionisation_mode, BEER_CHEMS, ps, scan_duration_dict=scan_duration_dict)
->>>>>>> 9d04d59d
         controller = TopNController(ionisation_mode, N, isolation_width, mz_tol, rt_tol, MIN_MS1_INTENSITY)
 
         # create an environment to run both the mass spec and controller
