"""
Provides implementation of Regions-of-Interest (ROI) objects that are used for
real-time ROI tracking in various controller. Additionally, ROIs can also be
loaded from an mzML file and converted into Chemical objects for simulation
input.
"""
import copy
import bisect
import sys
import itertools
from collections import Counter
from statistics import mean

import numpy as np
import pandas as pd
import pylab as plt
import pymzml
import statsmodels.api as sm
from loguru import logger
from mass_spec_utils.data_import.mzmine import (
    load_picked_boxes, map_boxes_to_scans
)
from mass_spec_utils.data_import.mzml import MZMLFile
from mass_spec_utils.data_processing.alignment import Peak, PeakSet
from scipy.stats import pearsonr

from vimms.Box import GenericBox
from vimms.Chromatograms import EmpiricalChromatogram
from vimms.Common import (
    MZ_UNITS_PPM, MZ_UNITS_DA, 
    ROI_TYPE_NORMAL, ROI_TYPE_SMART,
    path_or_mzml
)
from vimms.Evaluation import (
    load_peakonly_boxes, load_xcms_boxes, 
    get_precursor_intensities
)
from vimms.MassSpec import Scan


class Roi():
    """
    A class to store an ROI (Regions-of-interest). An ROI is a region of
    consecutive scans that potentially form a chromatographic peak. This is the
    first step in peak detection but before the region is identified to be a
    peak or not. This class maintains 3 lists -- mz, rt and intensity.
    When a new point (mz,rt,intensity) is added, it updates the list and the
    mean mz which is required.
    """

    def __init__(self, mz, rt, intensity, id=None):
        """
        Constructs a new ROI
        :param mz: the initial m/z of this ROI. Can be either a single value
        or a list of values.
        :param rt: the initial rt  of this ROI. Can be either a single value
        or a list of values.
        :param intensity: the initial intensity  of this ROI. Can be either
        a single value or a list of values.
        """
        self.id = id
        self.fragmentation_events = []
        self.fragmentation_intensities = []
        self.max_fragmentation_intensity = 0.0
        self.mz_list = self._to_list(mz)
        self.rt_list = self._to_list(rt)
        self.intensity_list = self._to_list(intensity)
        self.n = len(self.mz_list)
        self.mz_sum = sum(self.mz_list)
        self.length_in_seconds = self.rt_list[-1] - self.rt_list[0]
        self.is_fragmented = False
        self.can_fragment = True
        
        self.min_rt, self.max_rt = min(self.rt_list), max(self.rt_list)
        self.min_mz, self.max_mz = min(self.mz_list), max(self.mz_list)
        self.min_intensity, self.max_intensity = min(self.intensity_list), max(self.intensity_list)

    def fragmented(self):
        """
        Sets flags to indicate that this ROI can or has been fragmented
        """
        self.is_fragmented = True
        self.can_fragment = True

    def get_mean_mz(self):
        """
        Returns the mean m/z values of points in this ROI
        """
        return self.mz_sum / self.n

    def get_max_intensity(self):
        """
        Returns the maximum intensity value of this ROI
        """
        return self.max_intensity

    def get_min_intensity(self):
        """
        Returns the minimum intensity value of this ROI
        """
        return self.min_intensity

    def get_autocorrelation(self, lag=1):
        """
        Computes auto-correlation of this ROI intensity signal
        """
        return pd.Series(self.intensity_list).autocorr(lag=lag)

    def estimate_apex(self):
        """
        Returns the apex retention time
        """
        return self.rt_list[np.argmax(self.intensity_list)]

    def add(self, mz, rt, intensity):
        """
        Adds a point to this ROI
        :param mz: the m/z value to add
        :param rt: the retention time value to add
        :param intensity: the intensity value to add
        """
        self.mz_list.append(mz)
        self.rt_list.append(rt)
        self.intensity_list.append(intensity)
        self.mz_sum += mz
        self.n += 1
        self.length_in_seconds = self.rt_list[-1] - self.rt_list[0]
        self.min_rt, self.max_rt = min(self.min_rt, rt), max(self.max_rt, rt)
        self.min_mz, self.max_mz = min(self.min_mz, mz), max(self.max_mz, mz)
        self.min_intensity, self.max_intensity = min(self.min_intensity, intensity), max(self.max_intensity, intensity)

    def add_fragmentation_event(self, scan, precursor_intensity):
        """
        Stores the fragmentation events (MS2 scan) linked to this ROI
        :param scan: the MS2 scan
        :param precursor_intensity: the precursor intensity
        """
        self.fragmentation_events.append(scan)
        self.fragmentation_intensities.append(precursor_intensity)
        self.max_fragmentation_intensity = max(self.fragmentation_intensities)

    def to_chromatogram(self):
        """
        Converts this ROI to a ViMMS EmpiricalChromatogram object
        """
        if self.n == 0:
            return None
        chrom = EmpiricalChromatogram(np.array(self.rt_list),
                                      np.array(self.mz_list),
                                      np.array(self.intensity_list))
        return chrom

    def to_box(self, min_rt_width, min_mz_width, rt_shift=0, mz_shift=0):
        """
        Returns a generic box representation of this ROI
        :param min_rt_width: minimum RT width of the box
        :param min_mz_width: minimum m/z width of the box
        :param rt_shift: shift in retention time, if any
        :param mz_shift: shift in m/z, if any
        """
        return GenericBox(
                    self.min_rt + rt_shift, 
                    self.max_rt + rt_shift, 
                    self.min_mz + mz_shift,
                    self.max_mz + mz_shift,
                    min_xwidth=min_rt_width, 
                    min_ywidth=min_mz_width, 
                    intensity=self.max_fragmentation_intensity, 
                    id=self.id,
                    roi=self
              )

    def get_boxes_overlap(self, boxes, min_rt_width, min_mz_width, rt_shift=0, mz_shift=0):
        """
        TODO: ask Ross to add comment
        Returns ???
        :param boxes: the boxes to check
        :param min_rt_width: minimum RT width of the box
        :param min_mz_width: minimum m/z width of the box
        :param rt_shift: shift in retention time, if any
        :param mz_shift: shift in m/z, if any
        """

        roi_box = self.to_box(min_rt_width, min_mz_width, rt_shift, mz_shift)
        # print(roi_box)
        overlaps = [roi_box.overlap_2(box) for box in boxes]
        return overlaps

    def get_roi_overlap(self, boxes, min_rt_width, min_mz_width, rt_shift=0,
                        mz_shift=0):
        """
        TODO: ask Ross to add comment
        Returns ???
        :param boxes: the boxes to check
        :param min_rt_width: minimum RT width of the box
        :param min_mz_width: minimum m/z width of the box
        :param rt_shift: shift in retention time, if any
        :param mz_shift: shift in m/z, if any
        """
        roi_box = self.to_box(min_rt_width, min_mz_width, rt_shift, mz_shift)
        overlaps = [roi_box.overlap_3(box) for box in boxes]
        return overlaps

    def get_last_datum(self):
        """
        Returns the last (m/z, rt, intensity) point of this ROI
        """
        return self.mz_list[-1], self.rt_list[-1], self.intensity_list[-1]

    def _to_list(self, val):
        """
        Ensures that the value passed in is a list
        :param val: the value to check, can be either a list or a single value
        """
        values = val if type(val) == list else [val]
        return values

    def __getitem__(self, idx):
        """
        Returns a single (rt, m/z, intensity) point in this ROI at the
        specified index
        :param idx: the index of item to retrieve
        """
        return list(zip(self.rt_list, self.mz_list, self.intensity_list))[idx]

    def __lt__(self, other):
        """
        Compares this ROI to other based on the mean m/z value.
        Used for sorting.
        """
        return self.get_mean_mz() <= other.get_mean_mz()

    def __repr__(self):
        """
        Returns a string representation of this ROI
        """
        return 'ROI with data points=%d fragmentations=%d mz ' \
               '(%.4f-%.4f) rt (%.4f-%.4f)' % (
                   self.n,
                   len(self.fragmentation_events),
                   self.mz_list[0], self.mz_list[-1],
                   self.rt_list[0], self.rt_list[-1])


class SmartRoi(Roi):
    """
    A smarter ROI class that can track the states in which it should be
    fragmented.

    SmartROI is described further in the following paper:
    - Davies, Vinny, et al. "Rapid Development of Improved Data-Dependent
    Acquisition Strategies." Analytical chemistry 93.14 (2021): 5676-5683.
    """
    INITIAL_WAITING = 0
    CAN_FRAGMENT = 1
    AFTER_FRAGMENT = 2
    POST_PEAK = 3

    def __init__(self, mz, rt, intensity, initial_length_seconds=5,
                 reset_length_seconds=100,
                 intensity_increase_factor=2, dew=15, drop_perc=0.01, id=None):
        """
        Constructs a new Smart ROI
        :param mz: the initial m/z of this ROI.
        Can be either a single value or a list of values.
        :param rt: the initial rt  of this ROI.
        Can be either a single value or a list of values.
        :param intensity: the initial intensity  of this ROI.
        Can be either a single value or a list of values.
        :param initial_length_seconds: the initial length (in seconds) before
        this ROI can be fragmented
        :param reset_length_seconds: the length (in seconds) before this ROI
        can be fragmented again (CAN_FRAGMENT)
        :param intensity_increase_factor: a factor of which the intensity
        should increase from the **minimum** since
        last fragmentation before this ROI can be fragmented again
        :param drop_perc: percentage drop in intensity since last fragmentation
         before this ROI can be fragmented again
        :param id: the ID of this ROI
        """
        super().__init__(mz, rt, intensity, id=id)

        if initial_length_seconds > 0:
            self.status = SmartRoi.INITIAL_WAITING
            self.set_can_fragment(False)
        else:
            self.status = SmartRoi.CAN_FRAGMENT
            self.set_can_fragment(True)

        self.min_frag_intensity = None
        self.intensity_diff = 0

        self.initial_length_seconds = initial_length_seconds
        self.reset_length_seconds = reset_length_seconds
        self.intensity_increase_factor = intensity_increase_factor
        self.drop_perc = drop_perc
        self.dew = dew

    def fragmented(self):
        """
        Sets this SmartROI as having been fragmented
        """
        self.is_fragmented = True
        self.set_can_fragment(False)
        self.fragmented_index = len(self.mz_list) - 1
        self.status = SmartRoi.AFTER_FRAGMENT

    def get_status(self):
        """
        Returns the current status of this SmartROI
        """
        if self.status == 0:
            return "INITIAL_WAITING"
        elif self.status == 1:
            return "CAN_FRAGMENT"
        elif self.status == 2:
            return "AFTER_FRAGMENT"
        elif self.status == 3:
            return "POST_PEAK"

    # flake8: noqa: C901
    def add(self, mz, rt, intensity):
        """
        Adds a point to this SmartROI
        :param mz: the m/z value to add
        :param rt: the retention time value to add
        :param intensity: the intensity value to add
        """
        super().add(mz, rt, intensity)
        if self.status == SmartRoi.INITIAL_WAITING:
            if self.length_in_seconds >= self.initial_length_seconds:
                self.status = SmartRoi.CAN_FRAGMENT
                self.set_can_fragment(True)
        elif self.status == SmartRoi.AFTER_FRAGMENT:
            # in a period after a fragmentation has happened
            # if enough time has elapsed, reset everything
            if self.rt_list[-1] - self.rt_list[
                self.fragmented_index] > self.reset_length_seconds:
                self.status = SmartRoi.CAN_FRAGMENT
                self.set_can_fragment(True)
            elif self.rt_list[-1] - self.rt_list[
                self.fragmented_index] > self.dew:
                # standard DEW has expired
                # find the min intensity since the frag
                # check current intensity -- if it is 5* when we fragmented,
                # we can go again
                min_since_frag = min(
                    self.intensity_list[self.fragmented_index:])
                if self.intensity_list[
                    -1] > min_since_frag * self.intensity_increase_factor:
                    self.status = SmartRoi.CAN_FRAGMENT
                    self.set_can_fragment(True)
                elif self.intensity_list[-1] < self.drop_perc * \
                        self.intensity_list[self.fragmented_index]:
                    # signal has dropped, but ROI still exists.
                    self.status = SmartRoi.CAN_FRAGMENT
                    self.set_can_fragment(True)

        # code below never happens
        elif self.status == SmartRoi.POST_PEAK:
            if self.rt_list[-1] - self.rt_list[
                self.fragmented_index] > self.dew:
                if self.intensity_list[-1] > self.min_frag_intensity:
                    self.status = SmartRoi.CAN_FRAGMENT
                    self.set_can_fragment(True)

    def get_can_fragment(self):
        """
        Returns the status of whether this SmartROI can be fragmented
        """
        return self.can_fragment

    def set_can_fragment(self, status):
        """
        Sets the status of this SmartROI
        :param status: True if this SmartROI can be fragmented again,
        False otherwise
        """
        self.can_fragment = status
        try:
            self.intensity_diff = abs(
                self.intensity_list[-1] - self.intensity_list[
                    self.fragmented_index])
        except AttributeError:  # no fragmented index
            self.intensity_diff = 0


class RoiParams():
    """
    A parameter object that stores various settings required for ROIBuilder
    """

    def __init__(self, mz_tol=10, min_length=1,
                 min_intensity=0, min_roi_intensity_for_fragmentation=0,
                 start_rt=0, stop_rt=10000000,
                 mz_units=MZ_UNITS_PPM, length_units="scans"):
        """
        Initialises an RoiParams object
        :param mz_tol: m/z  tolerance
        :param min_length: minimum ROI length
        :param min_intensity: minimum intensity to be included for ROI building
        :param start_rt: start RT of scans to be included for ROI building
        :param start_rt: end RT of scans to be included for ROI building
        :param min_roi_intensity_for_fragmentation: keep only the ROIs that can be
        fragmented above this threshold.
        """
        self.mz_tol = mz_tol
        self.min_length = min_length
        self.min_intensity = min_intensity
        self.min_roi_intensity_for_fragmentation = min_roi_intensity_for_fragmentation
        self.start_rt = start_rt
        self.stop_rt = stop_rt
        self.mz_units = mz_units
        self.length_units = length_units

    def __repr__(self):
        return str(self.__dict__)


class RoiBuilder():
    """
    A class to construct ROIs. This can be used in real-time to track ROIs
    in a controller, or for extracting ROIs from an mzML file.
    """

    def __init__(self, mz_tol, rt_tol, min_roi_intensity, min_roi_length,
                 mz_units=MZ_UNITS_PPM,
                 initial_length_seconds=5, reset_length_seconds=100,
                 intensity_increase_factor=2, drop_perc=0.01,
                 length_units="scans",
<<<<<<< HEAD
                 roi_type=ROI_TYPE_NORMAL):
=======
                 roi_type=ROI_TYPE_NORMAL, grid=None,
                 min_roi_intensity_for_fragmentation=0):
>>>>>>> dfe864fa
        """
        Initialises an ROI Builder object.
        :param mz_tol: the m/z tolerance when matching a new point to
        existing ROIs
        :param rt_tol: dynamic exclusion window (in seconds) before an ROI
        can be fragmented again
        :param min_roi_length: minimum length of ROI (in length_units) before
        an ROI is considered to be junk ROI (and can be discarded)
        :param mz_units: m/z units, either in 'Da' or 'ppm'
        :param initial_length_seconds: SmartROI parameter
        :param reset_length_seconds: SmartROI parameter
        :param intensity_increase_factor: SmartROI parameter
        :param drop_perc: SmartROI parameter
        :param length_units: the length unit (either in 'scans' or 'seconds')
        :param roi_type: the type of ROI object generated, either
        ROI_TYPE_NORMAL or ROI_TYPE_SMART
<<<<<<< HEAD
=======
        :param grid: non-overlap grid, if any. Used to track overlapping
        fragmentation of ROI across samples.
        :param min_roi_intensity_for_fragmentation: keep only the ROIs that can be
        fragmented above this threshold.
>>>>>>> dfe864fa
        """

        if (mz_units == MZ_UNITS_DA and mz_tol > 1) or (
                mz_units == MZ_UNITS_PPM and mz_tol < 0.1):
            logger.warning(
                f'Is your m/z tolerance unit correct? mz_tol={mz_tol}, '
                f'mz_units={mz_units}')

        # ROI stuff
        self.min_roi_intensity = min_roi_intensity
        self.min_roi_intensity_for_fragmentation = min_roi_intensity_for_fragmentation
        self.mz_tol = mz_tol
        self.mz_units = mz_units
        self.rt_tol = rt_tol
        self.min_roi_length = min_roi_length
        self.length_units = length_units
        self.roi_type = roi_type
        assert self.mz_units in [MZ_UNITS_PPM, MZ_UNITS_DA]
        assert self.roi_type in [ROI_TYPE_NORMAL, ROI_TYPE_SMART]

        # Create ROI
        self.live_roi = []
        self.dead_roi = []
        self.junk_roi = []

        # FIXME: not sure if we actually need the two properties below?
        self.live_roi_fragmented = []
        self.live_roi_last_rt = []  # last fragmentation time of ROI

        # fragmentation to Roi dictionaries
        self.frag_roi_dicts = []  # scan_id, roi_id, precursor_intensity
        self.roi_id_counter = 0

        # Only used by SmartROI
        self.initial_length_seconds = initial_length_seconds
        self.reset_length_seconds = reset_length_seconds
        self.intensity_increase_factor = intensity_increase_factor
        self.drop_perc = drop_perc

    # flake8: noqa: C901
    def update_roi(self, new_scan):
        """
        Updates ROI in real-time based on incoming scans
        :param new_scan: a newly arriving Scan object
        """
        if new_scan.ms_level == 1:

            # Sort ROIs in live_roi according to their m/z values.
            # Ensure that the live roi fragmented flags and the last RT
            # are also consistent with the sorting order.
            order = np.argsort(self.live_roi)
            self.live_roi.sort()
            self.live_roi_fragmented = np.array(self.live_roi_fragmented)[
                order].tolist()
            self.live_roi_last_rt = np.array(self.live_roi_last_rt)[
                order].tolist()

            # Current scan retention time of the MS1 scan is the RT of all
            # points in this scan
            current_ms1_scan_rt = new_scan.rt

            # The set of ROIs that are not grown yet.
            # Initially all currently live ROIs are included, and they're
            # removed once grown.
            not_grew = set(self.live_roi)

            # For every (mz, intensity) in scan ..
            for idx in range(len(new_scan.intensities)):
                intensity = new_scan.intensities[idx]
                mz = new_scan.mzs[idx]

                if intensity >= self.min_roi_intensity:

                    # Create a dummy ROI object to represent the current m/z
                    # value. This produces either a normal ROI or smart ROI
                    # object, depending on self.roi_type
                    roi = self._get_roi_obj(mz, 0, 0, None)

                    # Match dummy ROI to currently live ROIs based on mean
                    # m/z values. If no match, then return None
                    match_roi = match(roi, self.live_roi, self.mz_tol,
                                      mz_units=self.mz_units)
                    if match_roi:

                        # Got a match, so we grow this ROI
                        match_roi.add(mz, current_ms1_scan_rt, intensity)
                        if match_roi in not_grew:
                            not_grew.remove(match_roi)

                    else:

                        # No match, so create a new ROI and insert it in the
                        # right place in the sorted list
                        new_roi = self._get_roi_obj(mz, current_ms1_scan_rt,
                                                    intensity,
                                                    self.roi_id_counter)
                        self.roi_id_counter += 1
                        bisect.insort_right(self.live_roi, new_roi)

                        # Set the fragmented flag of a new ROI to False.
                        # Also set its last fragmented time to None
                        self.live_roi_fragmented.insert(
                            self.live_roi.index(new_roi), False)
                        self.live_roi_last_rt.insert(
                            self.live_roi.index(new_roi), None)

            # Separate the ROIs that have not been grown into dead or junk ROIs
            # Dead ROIs are longer than self.min_roi_length but they haven't
            # been grown. Junk ROIs are too short and not grown.
            for roi in not_grew:

                if self.length_units == "scans":  # number of scans
                    if roi.n >= self.min_roi_length:
                        self.dead_roi.append(roi)
                    else:
                        self.junk_roi.append(roi)

                else:  # seconds
                    if roi.length_in_seconds >= self.min_roi_length:
                        self.dead_roi.append(roi)
                    else:
                        self.junk_roi.append(roi)

                # Remove not-grown ROI from the list of live ROIs
                pos = self.live_roi.index(roi)
                del self.live_roi[pos]
                del self.live_roi_fragmented[pos]
                del self.live_roi_last_rt[pos]

            self.current_roi_ids = [roi.id for roi in self.live_roi]
            self.current_roi_mzs = [roi.mz_list[-1] for roi in self.live_roi]
            self.current_roi_intensities = [roi.intensity_list[-1] for roi in
                                            self.live_roi]

            # FIXME: only the 'scans' mode seems to work on the real mass
            # spec (IAPI), why??
            if self.length_units == "scans":
                self.current_roi_length = np.array(
                    [roi.n for roi in self.live_roi])
            else:
                self.current_roi_length = np.array(
                    [roi.length_in_seconds for roi in self.live_roi])

    def _get_roi_obj(self, mz, rt, intensity, roi_id):
        """
        Constructs a new ROI object based on the currently defined type in
        this builder
        :param mz: the m/z value
        :param rt: the RT value
        :param intensity: the intensity value
        :param roi_id: the ROI id
        """
        if self.roi_type == ROI_TYPE_NORMAL:
            roi = Roi(mz, rt, intensity, id=roi_id)
        elif self.roi_type == ROI_TYPE_SMART:
            roi = SmartRoi(mz, rt, intensity,
                           initial_length_seconds=self.initial_length_seconds,
                           reset_length_seconds=self.reset_length_seconds,
                           intensity_increase_factor=self.intensity_increase_factor,  # noqa
                           dew=self.rt_tol, drop_perc=self.drop_perc,
                           id=roi_id
                           )
        return roi

    def get_mz_intensity(self, i):
        """
        Returns the (m/z, intensity, ROI ID) value of point at position i in
        this ROI
        :param the index of point to return
        """
        mz = self.current_roi_mzs[i]
        intensity = self.current_roi_intensities[i]
        roi_id = self.current_roi_ids[i]
        return mz, intensity, roi_id

    def set_fragmented(self, current_task_id, i, roi_id, rt, intensity):
        """
        Updates this ROI to indicate that it has been fragmented
        """
        # updated fragmented list and times
        self.live_roi_fragmented[i] = True
        self.live_roi_last_rt[i] = rt
        self.live_roi[i].fragmented()

        # Add information on which scan has fragmented this ROI
        self.frag_roi_dicts.append(
            {'scan_id': current_task_id, 'roi_id': roi_id,
             'precursor_intensity': intensity})

        #need to track for intensity non-overlap
        self.live_roi[i].max_fragmentation_intensity = max(
            self.live_roi[i].max_fragmentation_intensity, intensity
        )

    def add_scan_to_roi(self, scan):
        """
        Stores the information on which scans and frag events are associated
        to this ROI
        """
        frag_event_ids = np.array(
            [event['scan_id'] for event in self.frag_roi_dicts])
        which_event = np.where(frag_event_ids == scan.scan_id)[0]
        live_roi_ids = np.array([roi.id for roi in self.live_roi])
        which_roi = \
            np.where(
                live_roi_ids == self.frag_roi_dicts[which_event[0]]['roi_id'])[
                0]
        if len(which_roi) > 0:
            self.live_roi[which_roi[0]].add_fragmentation_event(
                scan,
                self.frag_roi_dicts[which_event[0]]['precursor_intensity'])
            del self.frag_roi_dicts[which_event[0]]
        else:
            pass  # hopefully shouldnt happen

    def get_rois(self):
        """
        Returns all ROIs
        """
        return self.live_roi + self.dead_roi

    def get_good_rois(self):
        """
        Returns all ROIs above filtering criteria
        """
        # length check
        filtered_roi = [roi for roi in self.live_roi if
                        roi.n >= self.min_roi_length]

        # intensity check:
        # Keep only the ROIs that can be fragmented above
        # min_roi_intensity_for_fragmentation threshold.
        all_roi = filtered_roi + self.dead_roi
        if self.min_roi_intensity_for_fragmentation > 0:
            keep = []
            for roi in all_roi:
                if np.count_nonzero(np.array(
                        roi.intensity_list) > self.min_roi_intensity_for_fragmentation) > 0:
                    keep.append(roi)
        else:
            keep = all_roi
        return keep


class RoiAligner():
    """
    A class that aligns multiple ROIs in different samples
    """

    def __init__(self, mz_tolerance_absolute=0.01,
                 mz_tolerance_ppm=10,
                 rt_tolerance=0.5,
                 mz_column_pos=1,
                 rt_column_pos=2,
                 intensity_column_pos=3,
                 min_rt_width=0.000001,
                 min_mz_width=0.000001,
                 n_categories=1):
                 
        """
        TODO: add docstring comment
        Creates a new ROI aligner
        :param mz_tolerance_absolute: ???
        :param mz_tolerance_ppm: ???
        :param rt_tolerance: ???
        :param mz_column_pos: ???
        :param rt_column_pos: ???
        :param intensity_column_pos: ???
        :param min_rt_width: ???
        :param min_mz_width: ???
        :param n_categories: ???
        """

        self.mz_tolerance_absolute, self.mz_tolerance_ppm, self.rt_tolerance = (
            mz_tolerance_absolute, mz_tolerance_ppm, rt_tolerance
        )
        self.mz_column_pos, self.rt_column_pos, self.intensity_column_pos = (
            mz_column_pos, rt_column_pos, intensity_column_pos
        )
        self.min_rt_width, self.min_mz_width = min_rt_width, min_mz_width

        self.n_categories = n_categories
        self.peaksets, self.files_loaded, self.list_of_boxes = [], [], []
        self.sample_names, self.sample_types = [], []
        self.mz_weight, self.rt_weight = 75, 25
        self.peaksets2boxes, self.peaksets2fragintensities = {}, {}
        self.addition_method = None

    def add_sample(self, rois, sample_name, sample_type=None, rt_shifts=None,
                   mz_shifts=None):
        """
        TODO: add docstring comment
        Adds a new sample for alignment
        :param rois: ???
        :param sample_name: ???
        :param sample_type: ???
        :param rt_shifts: ???
        :param mz_shifts: ???
        """
        self.sample_names.append(sample_name)
        self.sample_types.append(sample_type)
        
        these_peaks, frag_intensities, temp_boxes = [], [], []
        for i, roi in enumerate(rois):
            source_id = f"{sample_name}_{i}"
            peak_mz = roi.get_mean_mz()
            peak_rt = roi.estimate_apex()
            peak_intensity = roi.get_max_intensity()
            these_peaks.append(
                Peak(peak_mz, peak_rt, peak_intensity, sample_name, source_id))
            frag_intensities.append(roi.max_fragmentation_intensity)
            rt_shift = 0 if rt_shifts is None else rt_shifts[i]
            mz_shift = 0 if mz_shifts is None else mz_shifts[i]
            temp_boxes.append(
                roi.to_box(self.min_rt_width, self.min_mz_width, rt_shift,
                           mz_shift))

        # do alignment, adding the peaks and boxes, and recalculating max
        # frag intensity
        self._align(these_peaks, temp_boxes, frag_intensities, sample_name)
        
    @staticmethod
    def load_boxes(peak_file, picking_method):
        if picking_method == "mzmine":
            boxes = load_picked_boxes(peak_file)
        elif picking_method == "peakonly":
            boxes = load_peakonly_boxes(peak_file)  # not tested
        elif picking_method == "xcms":
            boxes = load_xcms_boxes(peak_file)  # not tested
        else:
            raise NotImplementedError(f"Picking method \"{picking_method}\" not recognised!")
        return boxes

    def add_picked_peaks(self, mzml_file, peak_file, sample_name,
                         picking_method="mzmine", sample_type=None,
                         half_isolation_window=0, allow_last_overlap=False,
                         rt_shifts=None, mz_shifts=None):
        """
        TODO: add docstring comment
        Adds picked peak information to the aligner
        :param mzml_file: ???
        :param peak_file: ???
        :param sample_name: ???
        :param picking_method: ???
        :param sample_type: ???
        :param half_isolation_window: ???
        :param allow_last_overlap: ???
        :param rt_shifts: ???
        :param mz_shifts: ???
        """
        self.sample_names.append(sample_name)
        self.sample_types.append(sample_type)
        
        these_peaks, frag_intensities = [], []
        temp_boxes = self.load_boxes(peak_file, picking_method)
        temp_boxes = update_picked_boxes(temp_boxes, rt_shifts, mz_shifts)
        self.list_of_boxes.append(temp_boxes)
        
        mzml = path_or_mzml(mzml_file)
        scans2boxes, boxes2scans = map_boxes_to_scans(
                                        mzml, 
                                        temp_boxes, 
                                        half_isolation_window=half_isolation_window,
                                        allow_last_overlap=allow_last_overlap
                                    )
        precursor_intensities, scores = (
            get_precursor_intensities(boxes2scans, temp_boxes, "max")
        )
        
        for i, box in enumerate(temp_boxes):
            source_id = f"{sample_name}_{i}"
            peak_mz = box.mz
            peak_rt = box.rt_in_seconds
            these_peaks.append(
                Peak(peak_mz, peak_rt, box.height, sample_name, source_id))
            frag_intensities.append(precursor_intensities[i])

        self._align(these_peaks, temp_boxes, frag_intensities, sample_name)

    def _align(self, these_peaks, temp_boxes, frag_intensities, short_name):
        """
        TODO: add docstring comment
        Performs alignment of ...
        :param these_peaks: ???
        :param temp_boxes: ???
        :param frag_intensities: ???
        :param short_name: ???
        """
        seen_ps, unassigned = set(), []
        for peak, box, intensity in zip(these_peaks, temp_boxes, frag_intensities):
            candidates = [
                ps for ps in self.peaksets 
                if not ps in seen_ps and ps.is_in_box(peak, 
                                                      self.mz_tolerance_absolute, 
                                                      self.mz_tolerance_ppm, 
                                                      self.rt_tolerance
                                                     )
            ]
            if(len(candidates) > 0):
                scores = [ps.compute_weight(peak, self.mz_tolerance_absolute, self.mz_tolerance_ppm, self.rt_tolerance, self.mz_weight, self.rt_weight) for ps in candidates]
                best_ps, _ = max(((ps, s) for ps, s in zip(candidates, scores)), key=lambda t: t[1])
                best_ps.add_peak(peak)
                self.peaksets2boxes[best_ps].append(box)
                self.peaksets2fragintensities[best_ps].append(intensity)
                seen_ps.add(best_ps)
            else:
                unassigned.append((peak, box, intensity))
        
        for peak, box, intensity in unassigned:
            new_ps = PeakSet(peak)
            self.peaksets.append(new_ps)
            self.peaksets2boxes[new_ps] = [box]
            self.peaksets2fragintensities[new_ps] = [intensity]
            
        self.files_loaded.append(short_name)

    def to_matrix(self):
        """
        Converts aligned peaksets to nicely formatted intensity matrix
        (rows: peaksets, columns: files)
        """
        return np.array(
            [
                [peakset.get_intensity(filename) for fname in self.files_loaded] 
                for ps in self.peaksets
            ], 
            dtype=np.double
        )

    def get_boxes(self, method="mean"):
        """
        Converts peaksets to generic boxes
        """
        if method == "max": f1, f2 = min, max
        else: f1 = f2 = mean
        
        boxes = []
        for ps in self.peaksets:
            box_list = self.peaksets2boxes[ps]
            x1 = f1(b.pt1.x for b in box_list)
            x2 = f2(b.pt2.x for b in box_list)
            y1 = f1(b.pt1.y for b in box_list)
            y2 = f2(b.pt2.y for b in box_list)
            intensity = max(self.peaksets2fragintensities[ps])
            boxes.append(
                GenericBox(x1, x2, y1, y2, 
                           intensity=intensity, 
                           min_xwidth=self.min_rt_width,
                           min_ywidth=self.min_mz_width
                )
            )
        return boxes

    def get_max_frag_intensities(self):
        """
        Returns the maximum fragmentation intensities of peaksets
        """
        return [max(self.peaksets2fragintensities[ps]) for ps in self.peaksets]


class FrequentistRoiAligner(RoiAligner):
    """
    TODO: add docstring comment
    This class does ...
    """

    def get_boxes(self, method='mean'):
        """
        TODO: add docstring comment
        Converts peaksets to generic boxes in a different way
        """
        boxes = super().get_boxes(method)
        categories = np.unique(np.array(self.sample_types))
        enough_categories = min(
            Counter(self.sample_types).values()) > 1 and len(
            categories) == self.n_categories
        pvalues = self.get_p_values(enough_categories)
        for i, box in enumerate(boxes):
            box.pvalue = pvalues[i]
        return boxes

    def get_p_values(self, enough_catergories):
        """
        TODO: add docstring comment
        Returns the p-values of ...
        """
        # need to match boxes, not base chemicals
        if enough_catergories:
            p_values = []
            # sort X
            X = np.array(self.to_matrix())
            # sort y
            categories = np.unique(np.array(self.sample_types))
            if self.n_categories == 2:  # logistic regression
                x = np.array([1 for i in self.sample_types])
                if 'control' in categories:
                    control_type = 'control'
                else:
                    control_type = categories[0]
                x[np.where(np.array(self.sample_types) == control_type)] = 0
                x = sm.add_constant(x)
                for i in range(X.shape[0]):
                    y = np.log(X[i, :] + 1)
                    model = sm.OLS(y, x)
                    p_values.append(model.fit(disp=0).pvalues[1])
            else:  # classification
                pass
        else:
            p_values = [None for ps in self.peaksets]
        return p_values


###############################################################################
# Other useful methods related to ROIs
###############################################################################

# Make the RoI from an input file
# mz_units = Da for Daltons
# mz_units = ppm for ppm
def make_roi(input_file, roi_params):
    """
    Make ROIs from an input file
    :param input_file: input mzML file
    :param roi_params: an RoiParam object
    """

    run = pymzml.run.Reader(input_file, MS1_Precision=5e-6,
                            extraAccessions=[
                                ('MS:1000016', ['value', 'unitName'])],
                            obo_version='4.0.1')

    scan_id = 0
    roi_builder = RoiBuilder(
        roi_params.mz_tol, 0, roi_params.min_intensity,
        roi_params.min_length,
        mz_units=roi_params.mz_units,
        length_units=roi_params.length_units,
        min_roi_intensity_for_fragmentation=roi_params.min_roi_intensity_for_fragmentation)
    for i, spectrum in enumerate(run):
        ms_level = 1
        if spectrum['ms level'] == ms_level:
            current_ms1_scan_rt, units = spectrum.scan_time

            # check that ms1 scan (in seconds) is within bound
            if units == 'minute':
                current_ms1_scan_rt *= 60.0
            if current_ms1_scan_rt < roi_params.start_rt:
                continue
            if current_ms1_scan_rt > roi_params.stop_rt:
                break

            # get the raw peak data from spectrum
            mzs, intensities = spectrum_to_arrays(spectrum)

            # update the ROI construction based on the new scan
            scan = Scan(scan_id, mzs, intensities, ms_level,
                        current_ms1_scan_rt)
            roi_builder.update_roi(scan)
            scan_id += 1

    good_roi = roi_builder.get_good_rois()
    return good_roi


def spectrum_to_arrays(spectrum):
    """
    Converts pymzml spectrum to parallel arrays
    :param spectrum: a pymzml spectrum object
    :return a tuple (mzs, intensities) where mzs and intensities are numpy
    arrays of m/z and intensity values
    """
    mzs = []
    intensities = []
    for mz, intensity in spectrum.peaks('raw'):
        mzs.append(mz)
        intensities.append(intensity)
    mzs = np.array(mzs)
    intensities = np.array(intensities)
    return mzs, intensities


# flake8: noqa: C901
def match(mz, roi_list, mz_tol, mz_units=MZ_UNITS_PPM):
    """
    # Find the RoI that a particular mz falls into. If it falls into nothing,
    return None.
    :param mz: an ROI object containing the m/z we want to find
    :param roi_list: the list of other ROIs to determine where to place the
    mz ROI into
    :param mz_tol: m/z tolerance. This is the window above and below the
    mean_mz of the RoI.
                   E.g. if mz_tol = 1 Da, then it looks plus and minus 1Da
    :param mz_units: units for tolerance, in either 'Da' or 'ppm'
    """
    assert mz_units in [MZ_UNITS_PPM, MZ_UNITS_DA]

    if len(roi_list) == 0:
        return None
    pos = bisect.bisect_right(roi_list, mz)

    if pos == len(roi_list):
        if mz_units == MZ_UNITS_DA:
            dist_left = mz.get_mean_mz() - roi_list[pos - 1].get_mean_mz()
        else:  # ppm
            dist_left = 1e6 * (mz.get_mean_mz() - roi_list[
                pos - 1].get_mean_mz()) / mz.get_mean_mz()

        if dist_left < mz_tol:
            return roi_list[pos - 1]
        else:
            return None
    elif pos == 0:
        if mz_units == MZ_UNITS_DA:
            dist_right = roi_list[pos].get_mean_mz() - mz.get_mean_mz()
        else:  # ppm
            dist_right = 1e6 * (roi_list[
                                    pos].get_mean_mz() - mz.get_mean_mz()) / mz.get_mean_mz()

        if dist_right < mz_tol:
            return roi_list[pos]
        else:
            return None
    else:
        if mz_units == MZ_UNITS_DA:
            dist_left = mz.get_mean_mz() - roi_list[pos - 1].get_mean_mz()
            dist_right = roi_list[pos].get_mean_mz() - mz.get_mean_mz()
        else:  # ppm
            dist_left = 1e6 * (mz.get_mean_mz() - roi_list[
                pos - 1].get_mean_mz()) / mz.get_mean_mz()
            dist_right = 1e6 * (roi_list[
                                    pos].get_mean_mz() - mz.get_mean_mz()) / mz.get_mean_mz()

        if dist_left < mz_tol and dist_right > mz_tol:
            return roi_list[pos - 1]
        elif dist_left > mz_tol and dist_right < mz_tol:
            return roi_list[pos]
        elif dist_left < mz_tol and dist_right < mz_tol:
            if dist_left <= dist_right:
                return roi_list[pos - 1]
            else:
                return roi_list[pos]
        else:
            return None


def roi_correlation(roi1, roi2, min_rt_point_overlap=5, method='pearson'):
    """
    Computes the correlation between two ROI objects
    :param roi1: first ROI
    :param roi2: second ROI
    :param min_rt_point_overlap: minimum points that overlap in RT,
    currently unused
    :param correlation method, if 'pearson' then Peason's correlation is
    used, otherwise the cosine score is used
    """
    # flip around so that roi1 starts earlier (or equal)
    if roi2.rt_list[0] < roi1.rt_list[0]:
        temp = roi2
        roi2 = roi1
        roi1 = temp

    # check that they meet the min_rt_point overlap
    if roi1.rt_list[-1] < roi2.rt_list[0]:
        # no overlap at all
        return 0.0

    # find the position of the first element in roi2 in roi1
    pos = roi1.rt_list.index(roi2.rt_list[0])

    # print roi1.rt_list
    # print roi2.rt_list
    # print pos

    total_length = max([len(roi1.rt_list), len(roi2.rt_list) + pos])
    # print total_length

    r1 = np.zeros((total_length), np.double)
    r2 = np.zeros_like(r1)

    r1[:len(roi1.rt_list)] = roi1.intensity_list
    r2[pos:pos + len(roi2.rt_list)] = roi2.intensity_list

    if method == 'pearson':
        r, _ = pearsonr(r1, r2)
    else:
        r = cosine_score(r1, r2)

    return r


def cosine_score(u, v):
    """
    Computes the cosine similarity between two vectors
    :param u: first vector
    :param v: second vector
    """
    numerator = (u * v).sum()
    denominator = np.sqrt((u * u).sum()) * np.sqrt((v * v).sum())
    return numerator / denominator


def greedy_roi_cluster(roi_list, corr_thresh=0.75, corr_type='cosine'):
    """
    Performs a greedy clustering of ROIs
    :param roi_list: a list of ROIs
    :param corr_thresh: the threshold on correlation for clustering
    :param corr_type: correlation type, currently unused
    """
    # sort in descending intensity
    roi_list_copy = [r for r in roi_list]
    roi_list_copy.sort(key=lambda x: max(x.intensity_list), reverse=True)
    roi_clusters = []
    while len(roi_list_copy) > 0:
        roi_clusters.append([roi_list_copy[0]])
        remove_idx = [0]
        if len(roi_list_copy) > 1:
            for i, r in enumerate(roi_list_copy[1:]):
                corr = roi_correlation(roi_list_copy[0], r)
                if corr > corr_thresh:
                    roi_clusters[-1].append(r)
                    remove_idx.append(i + 1)
        remove_idx.sort(reverse=True)
        for r in remove_idx:
            del roi_list_copy[r]

    return roi_clusters


def plot_roi(roi, statuses=None, log=False):
    """
    Plots an ROI
    :param roi: the ROI to plot
    :param statuses: flags for coloring
    :param log: whether to log the intensity (defaults False)
    """
    if log:
        intensities = np.log(roi.intensity_list)
        plt.ylabel('Log Intensity')
    else:
        intensities = roi.intensity_list
        plt.ylabel('Intensity')
    if statuses is not None:
        colours = []
        for s in statuses:
            if s == 'Noise':
                colours.append('red')
            elif s == 'Increase':
                colours.append('blue')
            elif s == 'Decrease':
                colours.append('yellow')
            else:
                colours.append('green')
        plt.scatter(roi.rt_list, intensities, color=colours)
    else:
        plt.scatter(roi.rt_list, intensities)
    plt.xlabel('RT')
    plt.show()


def update_picked_boxes(picked_boxes, rt_shifts, mz_shifts):
    """
    Updates picked boxes ??
    TODO: add docstring comment

    :param picked_boxes: ???
    :param rt_shifts: ???
    :param mz_shifts: ???
    """
    if rt_shifts is None and mz_shifts is None:
        return picked_boxes
        
    new_boxes = copy.deepcopy(picked_boxes)
    for box, sec_shift, mz_shift in zip(new_boxes, rt_shifts, min_shifts):
        if rt_shifts is not None:
            sec_shift = float(sec_shift)
            min_shift = sec_shift / 60.0
        
            box.rt += min_shift
            box.rt_in_minutes += min_shift
            box.rt_in_seconds += sec_shift
            box.rt_range = [r + min_shift for r in box.rt_range]
            box.rt_range_in_seconds = [r + sec_shift for r in box.rt_range_in_seconds]
            
        if mz_shifts is not None:
            mz_shift = float(mz_shift)
            box.mz += mz_shift
            box.mz_range = [r + mz_shift for r in box.mz_range]<|MERGE_RESOLUTION|>--- conflicted
+++ resolved
@@ -428,12 +428,8 @@
                  initial_length_seconds=5, reset_length_seconds=100,
                  intensity_increase_factor=2, drop_perc=0.01,
                  length_units="scans",
-<<<<<<< HEAD
-                 roi_type=ROI_TYPE_NORMAL):
-=======
-                 roi_type=ROI_TYPE_NORMAL, grid=None,
+                 roi_type=ROI_TYPE_NORMAL,
                  min_roi_intensity_for_fragmentation=0):
->>>>>>> dfe864fa
         """
         Initialises an ROI Builder object.
         :param mz_tol: the m/z tolerance when matching a new point to
@@ -450,13 +446,8 @@
         :param length_units: the length unit (either in 'scans' or 'seconds')
         :param roi_type: the type of ROI object generated, either
         ROI_TYPE_NORMAL or ROI_TYPE_SMART
-<<<<<<< HEAD
-=======
-        :param grid: non-overlap grid, if any. Used to track overlapping
-        fragmentation of ROI across samples.
         :param min_roi_intensity_for_fragmentation: keep only the ROIs that can be
         fragmented above this threshold.
->>>>>>> dfe864fa
         """
 
         if (mz_units == MZ_UNITS_DA and mz_tol > 1) or (
