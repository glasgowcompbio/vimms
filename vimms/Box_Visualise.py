--- conflicted
+++ resolved
@@ -3,7 +3,6 @@
 import bisect
 from collections import OrderedDict
 from abc import ABC, abstractmethod
-from pathlib import Path
 
 import numpy as np
 import matplotlib
@@ -272,7 +271,6 @@
         return plot_boxes
         
     def box_in_bounds(self, min_rt=None, max_rt=None, min_mz=None, max_mz=None):
-<<<<<<< HEAD
         return (
                 (min_rt is None or self.max_rt >= min_rt)
                 and (max_rt is None or self.min_rt <= max_rt)
@@ -282,18 +280,6 @@
                 and (max_mz is None or self.min_mz <= max_mz)
             )
         )
-=======
-        pass
-        # return (
-        #         (min_rt is None or box.min_rt >= min_rt) and (max_rt is None or box.min_rt <= max_rt)
-        #         or (min_rt is None or box.max_rt >= min_rt) and (max_rt is None or box.max_rt <= max_rt)
-        #     and
-        #     (
-        #         (min_mz is None or box.min_mz >= min_mz) and (max_mz is None or box.min_mz <= box.max_mz)
-        #         or (min_mz is None or box.max_mz >= min_mz) and (max_mz is None or box.max_mz <= box.max_mz)
-        #     )
-        # )
->>>>>>> 38727971
         
     def add_to_plot(self, ax):
         x1, y1 = self.min_rt, self.min_mz
