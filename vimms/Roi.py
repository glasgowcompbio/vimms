import bisect
import math
from collections import OrderedDict

import numpy as np
import pandas as pd
import pylab as plt
import pymzml
from loguru import logger
from scipy.stats import pearsonr

# from vimms.Chemicals import ChemicalCreator, UnknownChemical
from vimms.Chromatograms import EmpiricalChromatogram
from vimms.Common import PROTON_MASS, CHEM_NOISE, GET_MS2_BY_PEAKS
from vimms.Box import GenericBox

POS_TRANSFORMATIONS = OrderedDict()
POS_TRANSFORMATIONS['M+H'] = lambda mz: (mz + PROTON_MASS)
POS_TRANSFORMATIONS['[M+ACN]+H'] = lambda mz: (mz + 42.033823)
POS_TRANSFORMATIONS['[M+CH3OH]+H'] = lambda mz: (mz + 33.033489)
POS_TRANSFORMATIONS['[M+NH3]+H'] = lambda mz: (mz + 18.033823)
POS_TRANSFORMATIONS['M+Na'] = lambda mz: (mz + 22.989218)
POS_TRANSFORMATIONS['M+K'] = lambda mz: (mz + 38.963158)
POS_TRANSFORMATIONS['M+2Na-H'] = lambda mz: (mz + 44.971160)
POS_TRANSFORMATIONS['M+ACN+Na'] = lambda mz: (mz + 64.015765)
POS_TRANSFORMATIONS['M+2Na-H'] = lambda mz: (mz + 44.971160)
POS_TRANSFORMATIONS['M+2K+H'] = lambda mz: (mz + 76.919040)
POS_TRANSFORMATIONS['[M+DMSO]+H'] = lambda mz: (mz + 79.02122)
POS_TRANSFORMATIONS['[M+2ACN]+H'] = lambda mz: (mz + 83.060370)
POS_TRANSFORMATIONS['2M+H'] = lambda mz: (mz * 2) + 1.007276
POS_TRANSFORMATIONS['M+ACN+Na'] = lambda mz: (mz + 64.015765)
POS_TRANSFORMATIONS['2M+NH4'] = lambda mz: (mz * 2) + 18.033823


# Object to store a RoI
# Maintains 3 lists -- mz, rt and intensity
# When a new point (mz,rt,intensity) is added, it updates the 
# list and the mean mz which is required.
class Roi(object):
    def __init__(self, mz, rt, intensity, id=None):
        self.id = id
        self.fragmentation_events = []
        self.fragmentation_intensities = []
        self.max_fragmentation_intensity = 0.0
        if type(mz) == list:
            self.mz_list = mz
        else:
            self.mz_list = [mz]
        if type(rt) == list:
            self.rt_list = rt
        else:
            self.rt_list = [rt]
        if type(intensity) == list:
            self.intensity_list = intensity
        else:
            self.intensity_list = [intensity]
        self.n = len(self.mz_list)
        self.mz_sum = sum(self.mz_list)
        self.length_in_seconds = self.rt_list[-1] - self.rt_list[0]

    def get_mean_mz(self):
        return self.mz_sum / self.n

    def get_max_intensity(self):
        return max(self.intensity_list)

    def get_min_intensity(self):
        return min(self.intensity_list)

    def get_autocorrelation(self, lag=1):
        return pd.Series(self.intensity_list).autocorr(lag=lag)

    def add(self, mz, rt, intensity):
        self.mz_list.append(mz)
        self.rt_list.append(rt)
        self.intensity_list.append(intensity)
        self.mz_sum += mz
        self.n += 1
        self.length_in_seconds = self.rt_list[-1] - self.rt_list[0]

    def add_fragmentation_event(self, scan, precursor_intensity):
        self.fragmentation_events.append(scan)
        self.fragmentation_intensities.append(precursor_intensity)
        self.max_fragmentation_intensity = max(self.fragmentation_intensities)

    def __lt__(self, other):
        return self.get_mean_mz() <= other.get_mean_mz()

    def to_chromatogram(self):
        if self.n == 0:
            return None
        chrom = EmpiricalChromatogram(np.array(self.rt_list), np.array(self.mz_list), np.array(self.intensity_list))
        return chrom

    def __repr__(self):
        return 'ROI with data points=%d fragmentations=%d mz (%.4f-%.4f) rt (%.4f-%.4f)' % (
            self.n,
            len(self.fragmentation_events),
            self.mz_list[0], self.mz_list[-1],
            self.rt_list[0], self.rt_list[-1])

<<<<<<< HEAD
    def to_box(self, min_rt_width, min_mz_width): 
        return GenericBox(min(self.rt_list), max(self.rt_list), min(self.mz_list), max(self.mz_list), min_xwidth=min_rt_width, min_ywidth=min_mz_width)

    def get_boxes_overlap(self, min_roi_box_intensity, boxes):
        # get the first entry where all subsequent intensities are above the min_intensity
        first_relvant_idx = max(np.where(self.intensity_list <= min_roi_box_intensity)[0])
        if (first_relvant_idx + 1) < len(self.intensity_list) and self.intensity_list[first_relvant_idx+1] > min_roi_box_intensity:
            # define the current ROI box
            roi_box = GenericBox(min(self.rt_list[first_relvant_idx:]), max(self.rt_list[first_relvant_idx:]),
                                 min(self.mz_list[first_relvant_idx:]), max(self.mz_list[first_relvant_idx:]))
            # calculate the overlap with all inputted boxes
            overlaps = [roi_box.overlap_2(box) for box in boxes]
        else:
            overlaps = [0.0 for box in boxes]
=======
    def to_box(self, min_rtwidth=0.01, min_mzwidth=0.01): 
        return GenericBox(min(self.rt_list), max(self.rt_list), min(self.mz_list), max(self.mz_list),
                          min_xwidth=min_rtwidth, min_ywidth=min_mzwidth)

    def get_boxes_overlap(self, boxes):
        roi_box = self.to_box()
        overlaps = [roi_box.overlap_2(box) for box in boxes]
>>>>>>> 13e5bbac
        return overlaps

INITIAL_WAITING = 0
CAN_FRAGMENT = 1
AFTER_FRAGMENT = 2
POST_PEAK = 3


class SmartRoi(Roi):
    def __init__(self, mz, rt, intensity, initial_length_seconds=5, reset_length_seconds=100,
                 intensity_increase_factor=2, dew=15, drop_perc=0.01):
        super().__init__(mz, rt, intensity)

        if initial_length_seconds > 0:
            self.status = INITIAL_WAITING
            self.set_can_fragment(False)
        else:
            self.status = CAN_FRAGMENT
            self.set_can_fragment(True)

        self.min_frag_intensity = None

        self.initial_length_seconds = initial_length_seconds
        self.reset_length_seconds = reset_length_seconds
        self.intensity_increase_factor = intensity_increase_factor
        self.drop_perc = drop_perc
        self.dew = dew

    def fragmented(self):
        self.is_fragmented = True
        self.set_can_fragment(False)
        self.fragmented_index = len(self.mz_list) - 1
        self.status = AFTER_FRAGMENT

    def get_status(self):
        if self.status == 0:
            return "INITIAL_WAITING"
        elif self.status == 1:
            return "CAN_FRAGMENT"
        elif self.status == 2:
            return "AFTER_FRAGMENT"
        elif self.status == 3:
            return "POST_PEAK"

    def add(self, mz, rt, intensity):
        super().add(mz, rt, intensity)
        if self.status == INITIAL_WAITING:
            if self.length_in_seconds >= self.initial_length_seconds:
                self.status = CAN_FRAGMENT
                self.set_can_fragment(True)
        elif self.status == AFTER_FRAGMENT:
            # in a period after a fragmentation has happened
            # if enough time has elapsed, reset everything
            if self.rt_list[-1] - self.rt_list[self.fragmented_index] > self.reset_length_seconds:
                self.status = CAN_FRAGMENT
                self.set_can_fragment(True)
            elif self.rt_list[-1] - self.rt_list[self.fragmented_index] > self.dew:
                # standard DEW has expired
                # find the min intensity since the frag
                # check current intensity -- if it is 5* when we fragmented, we can go again
                min_since_frag = min(self.intensity_list[self.fragmented_index:])
                if self.intensity_list[-1] > min_since_frag * self.intensity_increase_factor:
                    self.status = CAN_FRAGMENT
                    self.set_can_fragment(True)
                elif self.intensity_list[-1] < self.drop_perc * self.intensity_list[self.fragmented_index]:
                    # signal has dropped, but ROI still exists.
                    self.status = CAN_FRAGMENT
                    self.set_can_fragment(True)
                    # self.min_frag_intensity = self.intensity_list[-1]*self.intensity_increase_factor

        # code below never happens
        elif self.status == POST_PEAK:
            if self.rt_list[-1] - self.rt_list[self.fragmented_index] > self.dew:
                if self.intensity_list[-1] > self.min_frag_intensity:
                    self.status = CAN_FRAGMENT
                    self.set_can_fragment(True)

    def get_can_fragment(self):
        return self.can_fragment

    def set_can_fragment(self, status):
        self.can_fragment = status

    def get_last_datum(self):
        return (self.mz_list[-1], self.rt_list[-1], self.intensity_list[-1])


# Find the RoI that a particular mz falls into
# If it falls into nothing, return None
# mz_tol is the window above and below the 
# mean_mz of the RoI. E.g. if mz_tol = 1 Da, then it looks
# plus and minus 1Da
def match(mz, roi_list, mz_tol, mz_units='Da'):
    if len(roi_list) == 0:
        return None
    pos = bisect.bisect_right(roi_list, mz)

    if pos == len(roi_list):
        if mz_units == 'Da':
            dist_left = mz.get_mean_mz() - roi_list[pos - 1].get_mean_mz()
        else:  # ppm
            dist_left = 1e6 * (mz.get_mean_mz() - roi_list[pos - 1].get_mean_mz()) / mz.get_mean_mz()

        if dist_left < mz_tol:
            return roi_list[pos - 1]
        else:
            return None
    elif pos == 0:
        if mz_units == 'Da':
            dist_right = roi_list[pos].get_mean_mz() - mz.get_mean_mz()
        else:  # ppm
            dist_right = 1e6 * (roi_list[pos].get_mean_mz() - mz.get_mean_mz()) / mz.get_mean_mz()

        if dist_right < mz_tol:
            return roi_list[pos]
        else:
            return None
    else:
        if mz_units == 'Da':
            dist_left = mz.get_mean_mz() - roi_list[pos - 1].get_mean_mz()
            dist_right = roi_list[pos].get_mean_mz() - mz.get_mean_mz()
        else:  # ppm
            dist_left = 1e6 * (mz.get_mean_mz() - roi_list[pos - 1].get_mean_mz()) / mz.get_mean_mz()
            dist_right = 1e6 * (roi_list[pos].get_mean_mz() - mz.get_mean_mz()) / mz.get_mean_mz()

        if dist_left < mz_tol and dist_right > mz_tol:
            return roi_list[pos - 1]
        elif dist_left > mz_tol and dist_right < mz_tol:
            return roi_list[pos]
        elif dist_left < mz_tol and dist_right < mz_tol:
            if dist_left <= dist_right:
                return roi_list[pos - 1]
            else:
                return roi_list[pos]
        else:
            return None


def roi_correlation(roi1, roi2, min_rt_point_overlap=5, method='pearson'):
    # flip around so that roi1 starts earlier (or equal)
    if roi2.rt_list[0] < roi1.rt_list[0]:
        temp = roi2
        roi2 = roi1
        roi1 = temp

    # check that they meet the min_rt_point overlap
    if roi1.rt_list[-1] < roi2.rt_list[0]:
        # no overlap at all
        return 0.0

    # find the position of the first element in roi2 in roi1
    pos = roi1.rt_list.index(roi2.rt_list[0])

    # print roi1.rt_list
    # print roi2.rt_list
    # print pos

    total_length = max([len(roi1.rt_list), len(roi2.rt_list) + pos])
    # print total_length

    r1 = np.zeros((total_length), np.double)
    r2 = np.zeros_like(r1)

    r1[:len(roi1.rt_list)] = roi1.intensity_list
    r2[pos:pos + len(roi2.rt_list)] = roi2.intensity_list

    # print 
    # for i,a in enumerate(r1):
    #     print "{:10.4f}\t{:10.4f}".format(a,r2[i])
    if method == 'pearson':
        r, _ = pearsonr(r1, r2)
    else:
        r = cosine_score(r1, r2)

    return r


def cosine_score(u, v):
    numerator = (u * v).sum()
    denominator = np.sqrt((u * u).sum()) * np.sqrt((v * v).sum())
    return numerator / denominator


class RoiParams(object):
    def __init__(self, mz_tol=0.001, mz_units='Da', min_length=10, min_intensity=50000, start_rt=0, stop_rt=10000000,
             length_units="scans", ms_level=1, skip=None):
        self.mz_tol = mz_tol
        self.mz_units = mz_units
        self.min_length = min_length
        self.min_intensity = min_intensity
        self.start_rt = start_rt
        self.stop_rt = stop_rt
        self.length_units = length_units
        self.ms_level = ms_level
        self.skip = skip

# Make the RoI from an input file
# mz_units = Da for Daltons
# mz_units = ppm for ppm
def make_roi(input_file, mz_tol=0.001, mz_units='Da', min_length=10, min_intensity=50000, start_rt=0, stop_rt=10000000,
             length_units="scans", ms_level=1, skip=None):
    # input_file = 'Beer_multibeers_1_fullscan1.mzML'

    if not mz_units == 'Da' and not mz_units == 'ppm':
        logger.warning("Unknown mz units, use Da or ppm")
        return None, None

    run = pymzml.run.Reader(input_file, MS1_Precision=5e-6,
                            extraAccessions=[('MS:1000016', ['value', 'unitName'])],
                            obo_version='4.0.1')

    live_roi = []
    dead_roi = []
    junk_roi = []

    for i, spectrum in enumerate(run):
        # print spectrum['centroid_peaks']
        if skip == 'even' and i % 2 == 0:
            continue
        if skip == 'odd' and i % 2 == 1:
            continue
        if spectrum['ms level'] == ms_level:
            live_roi.sort()
            # current_ms1_scan_rt, units = spectrum['scan start time'] # this no longer works
            current_ms1_scan_rt, units = spectrum.scan_time
            if units == 'minute':
                current_ms1_scan_rt *= 60.0

            if current_ms1_scan_rt < start_rt:
                continue
            if current_ms1_scan_rt > stop_rt:
                break

            # print current_ms1_scan_rt
            # print spectrum.peaks
            not_grew = set(live_roi)
            for mz, intensity in spectrum.peaks('raw'):
                if intensity >= min_intensity:
                    match_roi = match(Roi(mz, 0, 0), live_roi, mz_tol, mz_units=mz_units)
                    if match_roi:
                        match_roi.add(mz, current_ms1_scan_rt, intensity)
                        if match_roi in not_grew:
                            not_grew.remove(match_roi)
                    else:
                        bisect.insort_right(live_roi, Roi(mz, current_ms1_scan_rt, intensity))

            for roi in not_grew:
                if length_units == "scans":
                    if roi.n >= min_length:
                        dead_roi.append(roi)
                    else:
                        junk_roi.append(roi)
                else:
                    if roi.length_in_seconds >= min_length:
                        dead_roi.append(roi)
                    else:
                        junk_roi.append(roi)
                pos = live_roi.index(roi)
                del live_roi[pos]

            # logger.debug("Scan @ {}, {} live ROIs".format(current_ms1_scan_rt, len(live_roi)))

    # process all the live ones - keeping only those that 
    # are longer than the minimum length
    good_roi = dead_roi
    for roi in live_roi:
        if roi.n >= min_length:
            good_roi.append(roi)
        else:
            junk_roi.append(roi)
    return good_roi, junk_roi


def greedy_roi_cluster(roi_list, corr_thresh=0.75, corr_type='cosine'):
    # sort in descending intensity
    roi_list_copy = [r for r in roi_list]
    roi_list_copy.sort(key=lambda x: max(x.intensity_list), reverse=True)
    roi_clusters = []
    while len(roi_list_copy) > 0:
        roi_clusters.append([roi_list_copy[0]])
        remove_idx = [0]
        if len(roi_list_copy) > 1:
            for i, r in enumerate(roi_list_copy[1:]):
                corr = roi_correlation(roi_list_copy[0], r)
                if corr > corr_thresh:
                    roi_clusters[-1].append(r)
                    remove_idx.append(i + 1)
        remove_idx.sort(reverse=True)
        for r in remove_idx:
            del roi_list_copy[r]

    return roi_clusters




def plot_roi(roi, statuses=None, log=False):
    if log:
        intensities = np.log(roi.intensity_list)
        plt.ylabel('Log Intensity')
    else:
        intensities = roi.intensity_list
        plt.ylabel('Intensity')
    if statuses is not None:
        colours = []
        for s in statuses:
            if s == 'Noise':
                colours.append('red')
            elif s == 'Increase':
                colours.append('blue')
            elif s == 'Decrease':
                colours.append('yellow')
            else:
                colours.append('green')
        plt.scatter(roi.rt_list, intensities, color=colours)
    else:
        plt.scatter(roi.rt_list, intensities)
    plt.xlabel('RT')
    plt.show()<|MERGE_RESOLUTION|>--- conflicted
+++ resolved
@@ -99,30 +99,13 @@
             self.mz_list[0], self.mz_list[-1],
             self.rt_list[0], self.rt_list[-1])
 
-<<<<<<< HEAD
     def to_box(self, min_rt_width, min_mz_width): 
-        return GenericBox(min(self.rt_list), max(self.rt_list), min(self.mz_list), max(self.mz_list), min_xwidth=min_rt_width, min_ywidth=min_mz_width)
-
-    def get_boxes_overlap(self, min_roi_box_intensity, boxes):
-        # get the first entry where all subsequent intensities are above the min_intensity
-        first_relvant_idx = max(np.where(self.intensity_list <= min_roi_box_intensity)[0])
-        if (first_relvant_idx + 1) < len(self.intensity_list) and self.intensity_list[first_relvant_idx+1] > min_roi_box_intensity:
-            # define the current ROI box
-            roi_box = GenericBox(min(self.rt_list[first_relvant_idx:]), max(self.rt_list[first_relvant_idx:]),
-                                 min(self.mz_list[first_relvant_idx:]), max(self.mz_list[first_relvant_idx:]))
-            # calculate the overlap with all inputted boxes
-            overlaps = [roi_box.overlap_2(box) for box in boxes]
-        else:
-            overlaps = [0.0 for box in boxes]
-=======
-    def to_box(self, min_rtwidth=0.01, min_mzwidth=0.01): 
         return GenericBox(min(self.rt_list), max(self.rt_list), min(self.mz_list), max(self.mz_list),
                           min_xwidth=min_rtwidth, min_ywidth=min_mzwidth)
 
     def get_boxes_overlap(self, boxes):
         roi_box = self.to_box()
         overlaps = [roi_box.overlap_2(box) for box in boxes]
->>>>>>> 13e5bbac
         return overlaps
 
 INITIAL_WAITING = 0
