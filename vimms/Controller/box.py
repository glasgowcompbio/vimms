"""
A controller based on the notion of generic boxes.

Note: this module is still under development and might change significantly.
"""

from math import log
from copy import deepcopy

import numpy as np

from vimms.Common import (
    ROI_EXCLUSION_DEW, GRID_CONTROLLER_SCORING_PARAMS,
    ROI_TYPE_SMART
)
from vimms.Controller.roi import RoiController
from vimms.Roi import RoiBuilder
from vimms.Box import Point, GenericBox


class TopNEXtController(RoiController):
    """
    A multi-sample controller that use a grid to track which regions-of-interests (ROIs)
    have been fragmented across multiple injections.
    """

    def __init__(self,
                 ionisation_mode,
                 isolation_width,
                 N,
                 mz_tol,
                 rt_tol,
                 min_ms1_intensity,
                 roi_params,
                 grid,
                 smartroi_params=None,
                 min_roi_length_for_fragmentation=0,
                 ms1_shift=0,
                 advanced_params=None,
                 register_all_roi=False,
                 scoring_params=GRID_CONTROLLER_SCORING_PARAMS,
                 exclusion_method=ROI_EXCLUSION_DEW,
                 exclusion_t_0=None,
                 deisotope=False,
                 charge_range=(2, 3),
                 min_fit_score=80,
                 penalty_factor=1.5,
                 use_quick_charge=False):
        """
        Create a grid controller.

        Args:
            ionisation_mode: ionisation mode, either POSITIVE or NEGATIVE
            isolation_width: isolation width in Dalton
            N: the number of highest-score precursor ions to fragment
            mz_tol: m/z tolerance -- m/z tolerance for dynamic exclusion window
            rt_tol: RT tolerance -- RT tolerance for dynamic exclusion window
            min_ms1_intensity: the minimum intensity to fragment a precursor ion
            roi_params: an instance of [vimms.Roi.RoiBuilderParams][] that describes
                        how to build ROIs in real time based on incoming scans.
            grid: an instance of BoxManager for exclusion/inclusion boxes.
            smartroi_params: an instance of [vimms.Roi.SmartRoiParams][]. If provided, then
                             the SmartROI rules (as described in the paper) will be used to select
                             which ROI to fragment. Otherwise set to None to use standard ROIs.
            min_roi_length_for_fragmentation: how long a ROI should be before it can be fragmented.
            ms1_shift: advanced parameter -- best to leave it.
            advanced_params: an [vimms.Controller.base.AdvancedParams][] object that contains
                             advanced parameters to control the mass spec. If left to None,
                             default values will be used.
            register_all_roi: whether to register all ROIs or not
            scoring_params: a dictionary of parameters used when calculating scores
            exclusion_method: an instance of [vimms.Exclusion.TopNExclusion][] or its subclasses,
                              used to describe how to perform dynamic exclusion so that precursors
                              that have been fragmented are not fragmented again.
            exclusion_t_0: parameter for WeightedDEW exclusion (refer to paper for details).
            deisotope: whether to perform isotopic deconvolution, necessary for proteomics.
            charge_range: the charge state of ions to keep.
            min_fit_score: minimum score to keep from doing isotope deconvolution.
            penalty_factor: penalty factor for scoring during isotope deconvolution.
        """
        super().__init__(ionisation_mode,
                         isolation_width,
                         N,
                         mz_tol,
                         rt_tol,
                         min_ms1_intensity,
                         roi_params,
                         smartroi_params=smartroi_params,
                         min_roi_length_for_fragmentation=min_roi_length_for_fragmentation,
                         ms1_shift=ms1_shift,
                         advanced_params=advanced_params,
                         exclusion_method=exclusion_method,
                         exclusion_t_0=exclusion_t_0,
                         deisotope=deisotope,
                         charge_range=charge_range,
                         min_fit_score=min_fit_score,
                         penalty_factor=penalty_factor,
                         use_quick_charge=use_quick_charge
        )

        self.roi_builder = RoiBuilder(roi_params, smartroi_params=smartroi_params)
        self.grid = grid  # helps us understand previous RoIs
        self.register_all_roi = register_all_roi
        self.scoring_params = scoring_params

    def update_state_after_scan(self, scan):
        super().update_state_after_scan(scan)
        self.grid.send_training_data(scan)

    def _set_fragmented(self, i, roi_id, rt, intensity):
        super()._set_fragmented(i, roi_id, rt, intensity)
        self.grid.register_roi(self.roi_builder.live_roi[i])
        
    def _add_inclusion_scores(self, scores):
        if(self.roi_builder.live_roi == []):
            return scores
        
        maxm = max(scores)
        return scores + np.array([
            (
                maxm 
                if self.grid.point_in_box(Point(r[-1][0], r[-1][1]), idx=self.grid.IN_GEOM) 
                else 0.0
            )
            for r in self.roi_builder.live_roi
        ])

    def _get_scores(self):
        if(self.roi_builder.live_roi != []):
            rt = max(r.max_rt for r in self.roi_builder.live_roi)
            self.grid.set_active_boxes(rt)
<<<<<<< HEAD

        non_overlaps = self._overlap_scores()
=======
    
        overlap_scores = self._overlap_scores()
        overlap_scores = self._add_inclusion_scores(overlap_scores)
>>>>>>> f9dfbd6c
        if self.roi_builder.roi_type == ROI_TYPE_SMART:  # smart ROI scoring
            smartroi_scores = self._smartroi_filter()
            dda_scores = self._log_roi_intensities() * self._min_intensity_filter()

            # multiply them, this might not work well because a lot of
            # the smartroi scores are 0s
            final_scores = dda_scores * smartroi_scores * overlap_scores

        else:  # normal ROI
            dda_scores = self._get_dda_scores()
            final_scores = dda_scores * overlap_scores

        # print(final_scores)
        return self._get_top_N_scores(final_scores)

    def after_injection_cleanup(self):
        self.grid.update_after_injection()


class IntensityTopNEXtController(TopNEXtController):
    def _get_scores(self):
        if(self.roi_builder.live_roi != []):
            rt = max(r.max_rt for r in self.roi_builder.live_roi)
            self.grid.set_active_boxes(rt)

        overlap_scores = self._overlap_scores()
        overlap_scores = self._add_inclusion_scores(overlap_scores)
        if self.roi_builder.roi_type == ROI_TYPE_SMART:
            smartroi_scores = self._smartroi_filter()
            return self._get_top_N_scores(
                overlap_scores * smartroi_scores * self._min_intensity_filter()
            )
        else:
            return self._get_top_N_scores(
                overlap_scores * self._score_filters()
            )


class ReTopNController(TopNEXtController):
    '''
        Reimplementation of the topN controller in the topNEXt framework,
        allowing it to use features like inclusion boxes.
    '''
    
    def _overlap_scores(self):
        return np.array([1 for r in self.roi_builder.live_roi])


class TopNEXController(TopNEXtController):
    def _overlap_scores(self):
        exclude = np.array([
            not self.grid.point_in_box(
                Point(r[-1][0], r[-1][1])
            )
            for r in self.roi_builder.live_roi
        ])
        return exclude

    def after_injection_cleanup(self):
        for ex in self.exclusion.dynamic_exclusion:
            self.grid.register_box(
                GenericBox(
                    ex.from_rt,
                    ex.to_rt,
                    ex.from_mz,
                    ex.to_mz
                )
            )
        super().after_injection_cleanup()


class HardRoIExcludeController(TopNEXtController):
    def _overlap_scores(self):
        exclude = np.array([
            not self.grid.point_in_box(
                Point(r[-1][0], r[-1][1])
            )
            for r in self.roi_builder.live_roi
        ])
        return exclude


class IntensityRoIExcludeController(IntensityTopNEXtController):
    def _overlap_scores(self):
        new_intensities = []
        for r in self.roi_builder.live_roi:
            r_rt, rt_mz, r_intensity = r[-1]
            boxes = self.grid.point_in_which_boxes(Point(r_rt, rt_mz))
            if(len(boxes) == 0):
                new_intensities.append(log(r_intensity))
            else:
                new_intensities.append(log(r_intensity) - log(max(b.intensity for b in boxes)))
        return new_intensities


class NonOverlapController(TopNEXtController):
    """
    A controller that implements the `non-overlapping` idea to determine how regions-of-interests
    should be fragmented across injections.
    """
    def _overlap_scores(self):
        weights = np.array([
            self.grid.non_overlap(r) for r in self.roi_builder.live_roi
        ])
        return weights


class IntensityNonOverlapController(IntensityTopNEXtController):
    """
    A variant of the non-overlap controller but it takes into account intensity changes.
    """
    def _overlap_scores(self):
        new_intensities = np.log([
            self.grid.intensity_non_overlap(
                r,
                self.roi_builder.current_roi_intensities[i],
                self.scoring_params
            )
            for i, r in enumerate(self.roi_builder.live_roi)
        ])
        return new_intensities


class FlexibleNonOverlapController(TopNEXtController):
    """
    TODO: this class can probably be removed.
    """
    def __init__(self,
                 ionisation_mode,
                 isolation_width,
                 N,
                 mz_tol,
                 rt_tol,
                 min_ms1_intensity,
                 roi_params,
                 grid,
                 smartroi_params=None,
                 min_roi_length_for_fragmentation=1,
                 ms1_shift=0,
                 advanced_params=None,
                 register_all_roi=False,
                 scoring_params=GRID_CONTROLLER_SCORING_PARAMS,
                 exclusion_method=ROI_EXCLUSION_DEW,
                 exclusion_t_0=None):  # weighted dew parameters
        super().__init__(
            ionisation_mode,
            isolation_width,
            N,
            mz_tol,
            rt_tol,
            min_ms1_intensity,
            roi_params,
            grid,
            smartroi_params=smartroi_params,
            min_roi_length_for_fragmentation=min_roi_length_for_fragmentation,
            ms1_shift=ms1_shift,
            advanced_params=advanced_params,
            register_all_roi=register_all_roi,
            scoring_params=scoring_params,
            exclusion_method=exclusion_method,
            exclusion_t_0=exclusion_t_0)
        self.scoring_params = scoring_params
        if self.scoring_params['theta3'] != 0 and self.register_all_roi is False:
            print('Warning: register_all_roi should be set to True id theta3 is not 0')

    def _overlap_scores(self):
        scores = [
            self.grid.flexible_non_overlap(
                r,
                self.roi_builder.current_roi_intensities[i],
                self.scoring_params
            )
            for i, r in enumerate(self.roi_builder.live_roi)
        ]
        return scores


class CaseControlNonOverlapController(TopNEXtController):
    """
    Case-control non-overlap controller
    """
    def __init__(self,
                 ionisation_mode,
                 isolation_width,
                 N,
                 mz_tol,
                 rt_tol,
                 min_ms1_intensity,
                 roi_params,
                 grid,
                 smartroi_params=None,
                 min_roi_length_for_fragmentation=1,
                 ms1_shift=0,
                 advanced_params=None,
                 register_all_roi=False,
                 scoring_params=GRID_CONTROLLER_SCORING_PARAMS,
                 exclusion_method=ROI_EXCLUSION_DEW,
                 exclusion_t_0=None):
        super().__init__(
            ionisation_mode,
            isolation_width,
            N,
            mz_tol,
            rt_tol,
            min_ms1_intensity,
            roi_params,
            grid,
            smartroi_params=smartroi_params,
            min_roi_length_for_fragmentation=min_roi_length_for_fragmentation,
            ms1_shift=ms1_shift,
            advanced_params=advanced_params,
            register_all_roi=register_all_roi,
            scoring_params=scoring_params,
            exclusion_method=exclusion_method,
            exclusion_t_0=exclusion_t_0)
        self.scoring_params = scoring_params
        if self.scoring_params['theta3'] != 0 and self.register_all_roi is False:
            print('Warning: register_all_roi should be set to True id theta3 is not 0')

    def _get_scores(self):
        scores = [
            self.grid.case_control_non_overlap(
                r,
                self.current_roi_intensities[i],
                self.scoring_params
            )
            for i, r in enumerate(self.live_roi)
        ]
        return self._get_top_N_scores(scores * self._score_filters())


# class TopNBoxRoiController2(TopNEXtController):
#     """
#     TODO: This class can probably be removed too?
#     """
#     def __init__(self,
#                  ionisation_mode,
#                  isolation_width,
#                  N,
#                  mz_tol,
#                  rt_tol,
#                  min_ms1_intensity,
#                  roi_params,
#                  grid,
#                  smartroi_params=None,
#                  min_roi_length_for_fragmentation=1,
#                  ms1_shift=0,
#                  advanced_params=None,
#                  boxes_params=None,
#                  boxes=None,
#                  boxes_intensity=None,
#                  boxes_pvalues=None,
#                  box_min_rt_width=0.01,
#                  box_min_mz_width=0.01):
#         self.boxes_params = boxes_params
#         self.boxes = boxes
#         # the intensity the boxes have been fragmented at before
#         self.boxes_intensity = boxes_intensity
#         self.boxes_pvalues = boxes_pvalues
#         self.box_min_rt_width = box_min_rt_width
#         self.box_min_mz_width = box_min_mz_width
#         super().__init__(
#             ionisation_mode,
#             isolation_width,
#             N,
#             mz_tol,
#             rt_tol,
#             min_ms1_intensity,
#             roi_params,
#             grid,
#             smartroi_params=smartroi_params,
#             min_roi_length_for_fragmentation=min_roi_length_for_fragmentation,
#             ms1_shift=ms1_shift,
#             advanced_params=advanced_params)
#
#     def _get_scores(self):
#         if self.boxes is not None:
#             # calculate dda stuff
#             log_intensities = np.log(self.roi_builder.current_roi_intensities)
#             intensity_filter = (np.array(
#                 self.roi_builder.current_roi_intensities) >
#                                 self.min_ms1_intensity)
#             time_filter = (1 - np.array(
#                 self.roi_builder.live_roi_fragmented).astype(int))
#             time_filter[time_filter == 0] = (
#                     (self.scan_to_process.rt -
#                      np.array(self.roi_builder.live_roi_last_rt)[
#                          time_filter == 0]) > self.rt_tol)
#             # calculate overlap stuff
#             initial_scores = []
#             copy_boxes = deepcopy(self.boxes)
#             for box in copy_boxes:
#                 box.pt2.x = min(box.pt2.x, max(self.last_ms1_rt, box.pt1.x))
#             prev_intensity = np.maximum(np.log(np.array(self.boxes_intensity)),
#                                         [0 for i in self.boxes_intensity])
#             box_fragmented = (np.array(self.boxes_intensity) == 0) * 1
#             for i in range(len(log_intensities)):
#                 overlaps = np.array(
#                     self.roi_builder.live_roi[i].get_boxes_overlap(
#                         copy_boxes, self.box_min_rt_width,
#                         self.box_min_mz_width))
#                 # new peaks not in list of boxes
#                 new_peaks_score = max(
#                     0, (1 - sum(overlaps))) * log_intensities[i]
#                 # previously fragmented peaks
#                 old_peaks_score1 = sum(
#                     overlaps * (log_intensities[i] - prev_intensity) * (
#                             1 - box_fragmented))
#                 # peaks seen before, but not fragmented
#                 old_peaks_score2 = sum(
#                     overlaps * log_intensities[i] * box_fragmented)
#                 if self.boxes_pvalues is not None:
#                     # based on p values, previously fragmented
#                     p_value_scores1 = sum(
#                         overlaps * (log_intensities[i] - prev_intensity) * (
#                                 1 - np.array(self.boxes_pvalues)))
#                     # based on p values, not previously fragmented
#                     p_value_scores2 = sum(overlaps * log_intensities[i] * (
#                             1 - np.array(self.boxes_pvalues)))
#                 # get the score
#                 score = self.boxes_params['theta1'] * new_peaks_score
#                 score += self.boxes_params['theta2'] * old_peaks_score1
#                 score += self.boxes_params['theta3'] * old_peaks_score2
#                 if self.boxes_pvalues is not None:
#                     score += self.boxes_params['theta4'] * p_value_scores1
#                     score += self.boxes_params['theta5'] * p_value_scores2
#                 score *= time_filter[i]
#                 # check intensity meets minimal requirement
#                 score *= intensity_filter
#                 score *= (score > self.boxes_params[
#                     'min_score'])  # check meets min score
#                 initial_scores.append(score[0])
#             initial_scores = np.array(initial_scores)
#         else:
#             initial_scores = self._get_dda_scores()
#
#         scores = self._get_top_N_scores(initial_scores)
#         return scores<|MERGE_RESOLUTION|>--- conflicted
+++ resolved
@@ -110,33 +110,28 @@
     def _set_fragmented(self, i, roi_id, rt, intensity):
         super()._set_fragmented(i, roi_id, rt, intensity)
         self.grid.register_roi(self.roi_builder.live_roi[i])
-        
+
     def _add_inclusion_scores(self, scores):
         if(self.roi_builder.live_roi == []):
             return scores
-        
+
         maxm = max(scores)
         return scores + np.array([
             (
-                maxm 
-                if self.grid.point_in_box(Point(r[-1][0], r[-1][1]), idx=self.grid.IN_GEOM) 
+                maxm
+                if self.grid.point_in_box(Point(r[-1][0], r[-1][1]), idx=self.grid.IN_GEOM)
                 else 0.0
             )
             for r in self.roi_builder.live_roi
         ])
 
     def _get_scores(self):
-        if(self.roi_builder.live_roi != []):
+        if (self.roi_builder.live_roi != []):
             rt = max(r.max_rt for r in self.roi_builder.live_roi)
             self.grid.set_active_boxes(rt)
-<<<<<<< HEAD
-
-        non_overlaps = self._overlap_scores()
-=======
-    
+
         overlap_scores = self._overlap_scores()
         overlap_scores = self._add_inclusion_scores(overlap_scores)
->>>>>>> f9dfbd6c
         if self.roi_builder.roi_type == ROI_TYPE_SMART:  # smart ROI scoring
             smartroi_scores = self._smartroi_filter()
             dda_scores = self._log_roi_intensities() * self._min_intensity_filter()
@@ -154,7 +149,7 @@
 
     def after_injection_cleanup(self):
         self.grid.update_after_injection()
-
+        
 
 class IntensityTopNEXtController(TopNEXtController):
     def _get_scores(self):
@@ -180,7 +175,7 @@
         Reimplementation of the topN controller in the topNEXt framework,
         allowing it to use features like inclusion boxes.
     '''
-    
+
     def _overlap_scores(self):
         return np.array([1 for r in self.roi_builder.live_roi])
 
