import time
from collections import defaultdict

import pandas as pd
import pylab as plt
from loguru import logger

from vimms.Common import DEFAULT_MS1_SCAN_WINDOW, DEFAULT_MS1_AGC_TARGET, DEFAULT_MS1_MAXIT, \
    DEFAULT_MS1_COLLISION_ENERGY, DEFAULT_MS1_ORBITRAP_RESOLUTION, DEFAULT_MS1_ACTIVATION_TYPE, \
    DEFAULT_MS1_MASS_ANALYSER, DEFAULT_MS1_ISOLATION_MODE, DEFAULT_SOURCE_CID_ENERGY, DEFAULT_MS2_AGC_TARGET, \
    DEFAULT_MS2_MAXIT, DEFAULT_MS2_COLLISION_ENERGY, DEFAULT_MS2_ORBITRAP_RESOLUTION, DEFAULT_MS2_ACTIVATION_TYPE, \
    DEFAULT_MS2_MASS_ANALYSER, DEFAULT_MS2_ISOLATION_MODE, INITIAL_SCAN_ID, ScanParameters, get_default_scan_params, \
    get_dda_scan_param


class AdvancedParams(object):
    def __init__(self,
                 default_ms1_scan_window=DEFAULT_MS1_SCAN_WINDOW,
                 ms1_agc_target=DEFAULT_MS1_AGC_TARGET,
                 ms1_max_it=DEFAULT_MS1_MAXIT,
                 ms1_collision_energy=DEFAULT_MS1_COLLISION_ENERGY,
                 ms1_orbitrap_resolution=DEFAULT_MS1_ORBITRAP_RESOLUTION,
                 ms1_activation_type=DEFAULT_MS1_ACTIVATION_TYPE,
                 ms1_mass_analyser=DEFAULT_MS1_MASS_ANALYSER,
                 ms1_isolation_mode=DEFAULT_MS1_ISOLATION_MODE,
                 ms1_source_cid_energy=DEFAULT_SOURCE_CID_ENERGY,
                 ms2_agc_target=DEFAULT_MS2_AGC_TARGET,
                 ms2_max_it=DEFAULT_MS2_MAXIT,
                 ms2_collision_energy=DEFAULT_MS2_COLLISION_ENERGY,
                 ms2_orbitrap_resolution=DEFAULT_MS2_ORBITRAP_RESOLUTION,
                 ms2_activation_type=DEFAULT_MS2_ACTIVATION_TYPE,
                 ms2_mass_analyser=DEFAULT_MS2_MASS_ANALYSER,
                 ms2_isolation_mode=DEFAULT_MS2_ISOLATION_MODE,
                 ms2_source_cid_energy=DEFAULT_SOURCE_CID_ENERGY):
        self.default_ms1_scan_window = default_ms1_scan_window

        self.ms1_agc_target = ms1_agc_target
        self.ms1_max_it = ms1_max_it
        self.ms1_collision_energy = ms1_collision_energy
        self.ms1_orbitrap_resolution = ms1_orbitrap_resolution
        self.ms1_activation_type = ms1_activation_type
        self.ms1_mass_analyser = ms1_mass_analyser
        self.ms1_isolation_mode = ms1_isolation_mode
        self.ms1_source_cid_energy = ms1_source_cid_energy

        self.ms2_agc_target = ms2_agc_target
        self.ms2_max_it = ms2_max_it
        self.ms2_collision_energy = ms2_collision_energy
        self.ms2_orbitrap_resolution = ms2_orbitrap_resolution
        self.ms2_activation_type = ms2_activation_type
        self.ms2_mass_analyser = ms2_mass_analyser
        self.ms2_isolation_mode = ms2_isolation_mode
        self.ms2_source_cid_energy = ms2_source_cid_energy


class Controller(object):
    def __init__(self, params=None):
        if params is None:
            self.params = AdvancedParams()
        else:
            self.params = params

        self.scans = defaultdict(list)  # key: ms level, value: list of scans for that level
        self.make_plot = False
        self.scan_to_process = None
        self.environment = None
        self.next_processed_scan_id = INITIAL_SCAN_ID
        self.initial_scan_id = INITIAL_SCAN_ID
        self.current_task_id = self.initial_scan_id
<<<<<<< HEAD
        self.processing_times = []
=======
        self.last_ms1_rt = 0.0
>>>>>>> 3b628245

    def get_ms1_scan_params(self, metadata=None):
        task = get_default_scan_params(polarity=self.environment.mass_spec.ionisation_mode,
                                       default_ms1_scan_window=self.params.default_ms1_scan_window,
                                       agc_target=self.params.ms1_agc_target,
                                       max_it=self.params.ms1_max_it,
                                       collision_energy=self.params.ms1_collision_energy,
                                       source_cid_energy=self.params.ms1_source_cid_energy,
                                       orbitrap_resolution=self.params.ms1_orbitrap_resolution,
                                       activation_type=self.params.ms1_activation_type,
                                       mass_analyser=self.params.ms1_mass_analyser,
                                       isolation_mode=self.params.ms1_isolation_mode,
                                       metadata=metadata)
        return task

    def get_ms2_scan_params(self, mz, intensity, precursor_scan_id, isolation_width, mz_tol, rt_tol, metadata=None):
        task = get_dda_scan_param(mz, intensity, precursor_scan_id,
                                  isolation_width, mz_tol, rt_tol,
                                  agc_target=self.params.ms2_agc_target,
                                  max_it=self.params.ms2_max_it,
                                  collision_energy=self.params.ms2_collision_energy,
                                  source_cid_energy=self.params.ms2_source_cid_energy,
                                  orbitrap_resolution=self.params.ms2_orbitrap_resolution,
                                  activation_type=self.params.ms2_activation_type,
                                  mass_analyser=self.params.ms2_mass_analyser,
                                  isolation_mode=self.params.ms2_isolation_mode,
                                  polarity=self.environment.mass_spec.ionisation_mode,
                                  metadata=metadata)
        return task

    def get_initial_tasks(self):
        """
        Gets the initial tasks to load immediately into the mass spec (before acquisition starts)
        :return: an empty list of tasks, unless overridden by subclass
        """
        return []

    def get_initial_scan_params(self):
        """
        Gets the initial scan parameters to send to the mass spec that starts the whole process.
        Will default to sending an MS1 scan with whatever parameters passed in self.params
        Subclasses can override this to return different types of scans.
        :return: the MS1
        """
        return self.get_ms1_scan_params()

    def set_environment(self, env):
        self.environment = env

    def handle_scan(self, scan, current_size, pending_size):
        logger.debug('tasks to be sent = %d' % (current_size))
        logger.debug('tasks sent but not received = %d' % (pending_size))

        # record every scan that we've received
        self.scans[scan.ms_level].append(scan)

        # plot scan if there are peaks
        if scan.num_peaks > 0:
            self._plot_scan(scan)

        # update ms1 time (used for ROI matching)
        if scan.ms_level == 1:
            self.last_ms1_rt = scan.rt

        # we get an ms1 scan and it has some peaks AND all the pending tasks have been sent and processed AND
        # this ms1 scan is a custom scan we'd sent before (not a method scan)
        # then store it for fragmentation next time
        logger.debug(
            'scan.scan_id = %d, self.next_processed_scan_id = %d' % (scan.scan_id, self.next_processed_scan_id))
        if scan.scan_id == self.next_processed_scan_id:
            self.scan_to_process = scan
            logger.debug('Next processed scan %d has arrived' % self.next_processed_scan_id)
        else:
            self.scan_to_process = None
        logger.debug('scan_to_process = %s' % self.scan_to_process)
        logger.debug('scan.scan_params = %s' % scan.scan_params)

        # implemented by subclass
        if self.scan_to_process is not None:
            # track how long each scan takes to process
            start = time.time()
            new_tasks = self._process_scan(scan)
            elapsed = time.time() - start
            self.processing_times.append(elapsed)
        else:
            # this scan is not the one we want to process, but here we pass it to _process_scan anyway
            # in case the subclass wants to do something with it
            new_tasks = self._process_scan(scan)
        return new_tasks

    def update_state_after_scan(self, last_scan):
        raise NotImplementedError()

    def dump_scans(self, output_method):
        all_scans = self.scans[1] + self.scans[2]
        all_scans.sort(key=lambda x: x.scan_id)  # sort by scan_id
        out_list = []
        for scan in all_scans:
            if scan.scan_params is not None:  # ignore any scan that we didn't send (no scan_params)
                out = {
                    'scan_id': scan.scan_id,
                    'num_peaks': scan.num_peaks,
                    'rt': scan.rt,
                    'ms_level': scan.ms_level
                }
                out.update(scan.scan_params.get_all())  # add all the scan params to out
                out_list.append(out)

        # dump to csv
        df = pd.DataFrame(out_list)
        output_method(df.to_csv(index=False, line_terminator='\n'))

    def _process_scan(self, scan):
        raise NotImplementedError()

    def _plot_scan(self, scan):
        if self.make_plot:
            plt.figure()
            for i in range(scan.num_peaks):
                x1 = scan.mzs[i]
                x2 = scan.mzs[i]
                y1 = 0
                y2 = scan.intensities[i]
                a = [[x1, y1], [x2, y2]]
                plt.plot(*zip(*a), marker='', color='r', ls='-', lw=1)
            plt.title('Scan {0} {1}s -- {2} peaks'.format(scan.scan_id, scan.rt, scan.num_peaks))
            plt.show()

    def _check_scan(self, params):

        # checks that the conditions that are checked in 
        # vimms-fusion MS class pass here
        collision_energy = params.get(ScanParameters.COLLISION_ENERGY)
        orbitrap_resolution = params.get(ScanParameters.ORBITRAP_RESOLUTION)
        activation_type = params.get(ScanParameters.ACTIVATION_TYPE)
        mass_analyser = params.get(ScanParameters.MASS_ANALYSER)
        isolation_mode = params.get(ScanParameters.ISOLATION_MODE)
        agc_target = params.get(ScanParameters.AGC_TARGET)
        max_it = params.get(ScanParameters.MAX_IT)
        source_cid_energy = params.get(ScanParameters.SOURCE_CID_ENERGY)
        polarity = params.get(ScanParameters.POLARITY)
        first_mass = params.get(ScanParameters.FIRST_MASS)
        last_mass = params.get(ScanParameters.LAST_MASS)

        assert collision_energy is not None
        assert orbitrap_resolution is not None
        assert activation_type is not None
        assert mass_analyser is not None
        assert isolation_mode is not None
        assert agc_target is not None
        assert max_it is not None
        assert polarity is not None
        assert first_mass is not None
        assert last_mass is not None

    def after_injection_cleanup(self): pass<|MERGE_RESOLUTION|>--- conflicted
+++ resolved
@@ -67,11 +67,8 @@
         self.next_processed_scan_id = INITIAL_SCAN_ID
         self.initial_scan_id = INITIAL_SCAN_ID
         self.current_task_id = self.initial_scan_id
-<<<<<<< HEAD
         self.processing_times = []
-=======
         self.last_ms1_rt = 0.0
->>>>>>> 3b628245
 
     def get_ms1_scan_params(self, metadata=None):
         task = get_default_scan_params(polarity=self.environment.mass_spec.ionisation_mode,
