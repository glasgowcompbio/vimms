--- conflicted
+++ resolved
@@ -179,31 +179,7 @@
         self._manage_dynamic_exclusion_list(last_scan)
 
     def reset(self):
-<<<<<<< HEAD
-        self.exclusion_list = []
-=======
-        self.precursor_information = defaultdict(list)
-
-    def _add_precursor_info(self, scan):
-        """
-            Adds precursor ion information.
-            If MS2 and above, and controller tells us which precursor ion the scan is coming from, store it
-        :param param: a scan parameter object
-        :param scan: the newly generated scan
-        :return: None
-        """
-        if scan.ms_level >= 2:  # if ms-level is 2, it's a custom scan and we should always know its scan parameters
-            assert scan.scan_params is not None
-            precursor = scan.scan_params.get(ScanParameters.PRECURSOR_MZ)
-            isolation_windows = scan.scan_params.compute_isolation_windows()
-            iso_min = isolation_windows[0][0][0]  # half-width isolation window, in Da
-            iso_max = isolation_windows[0][0][1]  # half-width isolation window, in Da
-            logger.debug('Time {:.6f} Isolated precursor ion {:.4f} at ({:.4f}, {:.4f})'.format(scan.rt,
-                                                                                                precursor.precursor_mz,
-                                                                                                iso_min,
-                                                                                                iso_max))
-            self.precursor_information[precursor].append(scan)
->>>>>>> bc128a80
+        pass
 
     def _manage_dynamic_exclusion_list(self, scan):
         """
