--- conflicted
+++ resolved
@@ -36,7 +36,6 @@
         self.rt = rt
         self.mzs = mzs
         self.intensities = intensities
-<<<<<<< HEAD
         
     def __repr__(self): 
         return (
@@ -55,22 +54,6 @@
     def __hash__(self): 
         return (self.num_injection, self.ms_level, self.rt).__hash__()
         
-=======
-
-    def __repr__(self):
-        return f"MatchingScan(num_injection={self.num_injection}, " \
-               f"ms_level={self.ms_level}, rt={self.rt})"
-
-    def __eq__(self, other):
-        return isinstance(other, type(
-            self)) and self.num_injection == other.num_injection and \
-               self.ms_level == other.ms_level and math.isclose(
-            self.rt, other.rt)
-
-    def __hash__(self):
-        return (self.num_injection, self.ms_level, self.rt).__hash__()
-
->>>>>>> 89e9da5d
     def interpolate_scan(left, right, mz_window):
         left_mzs, left_intensities = zip(*left.peaks)
         right_mzs, right_intensities = zip(*right.peaks)
@@ -85,28 +68,17 @@
         in_window = []
         left_bound, right_bound = 0, 1
         for i, intensity in enumerate(intensities):
-<<<<<<< HEAD
             while(mzs[i] - mzs[left_bound] > mz_window): 
                 left_bound += 1
             while(right_bound + 1 < mzs.shape[0] and mzs[right_bound + 1] - mzs[i] < mz_window): 
                 right_bound += 1
-            in_window.append((left_bound, right_bound+1))
-        
-=======
-            while (mzs[i] - mzs[left_bound] > mz_window):
-                left_bound += 1
-            while (right_bound + 1 < mzs.shape[0] and mzs[right_bound + 1] -
-                   mzs[i] < mz_window):
-                right_bound += 1
             in_window.append((left_bound, right_bound + 1))
-
->>>>>>> 89e9da5d
+        
         return left_rt, right_rt, mzs, intensities, owner, in_window
 
     @staticmethod
     def create_scan_intensities(mzml_path, num_injection, schedule, mz_window):
         new_scans = []
-<<<<<<< HEAD
         
         ms1s = (s for s in MZMLFile(mzml_path).scans if s.ms_level == 1)
         original_scans = sorted(ms1s, key=lambda s: s.rt_in_seconds, reverse=True)
@@ -132,37 +104,6 @@
                 
             if(ms_level > 1 or len(original_scans) < 2):
                 new_scans.append(MatchingScan(num_injection, ms_level, rt, [], []))
-=======
-        original_scans = sorted(
-            (s for s in MZMLFile(mzml_path).scans if s.ms_level == 1),
-            key=lambda s: s.rt_in_seconds, reverse=True)
-
-        left_rt, right_rt, mzs, intensities, owner, in_window = \
-            MatchingScan.interpolate_scan(original_scans[-1],
-                                          original_scans[-2], mz_window)
-
-        for s in schedule:
-            try:
-                ms_level, rt = s.ms_level, s.rt
-            except AttributeError:
-                ms_level, rt = s
-
-            if (len(original_scans) > 1 and original_scans[
-                    -2].rt_in_seconds < rt):
-                while (len(original_scans) > 1 and original_scans[
-                        -2].rt_in_seconds < rt):
-                    original_scans.pop()
-                if (
-                        len(original_scans) > 1):
-                    left_rt, right_rt, mzs, intensities, owner, in_window = \
-                        MatchingScan.interpolate_scan(original_scans[-1],
-                                                      original_scans[-2],
-                                                      mz_window)
-
-            if (ms_level > 1 or len(original_scans) < 2):
-                new_scans.append(
-                    MatchingScan(num_injection, ms_level, rt, [], []))
->>>>>>> 89e9da5d
             else:
                 w = (rt - left_rt) / (right_rt - left_rt)
                 weighted_intensities = (owner * (1 - w) * intensities
@@ -170,19 +111,11 @@
 
                 new_intensities = []
                 new_intensities = [
-<<<<<<< HEAD
                     np.sum(weighted_intensities[left_bound:right_bound]) 
                     for (left_bound, right_bound) in in_window
                 ]
                 new_scans.append(MatchingScan(num_injection, ms_level, rt, mzs, new_intensities))
         
-=======
-                    np.sum(weighted_intensities[left_bound:right_bound]) for
-                    (left_bound, right_bound) in in_window]
-                new_scans.append(MatchingScan(num_injection, ms_level, rt, mzs,
-                                              new_intensities))
-
->>>>>>> 89e9da5d
         return new_scans
 
     @staticmethod
@@ -190,7 +123,6 @@
                    mz_window=1E-10):
         ms_levels = itertools.cycle([1] + [2] * N)
         scan_times = itertools.accumulate(
-<<<<<<< HEAD
             (scan_duration_dict[ms_level] for ms_level in copy.deepcopy(ms_levels)), 
             initial=0
         )
@@ -213,34 +145,12 @@
         )
         return [MatchingScan(num_injection, s.ms_level, s.rt, s.mzs, s.intensities) for s in scans]
         
-=======
-            (scan_duration_dict[ms_level] for ms_level in
-             copy.deepcopy(ms_levels)), initial=0)
-        return MatchingScan.create_scan_intensities(mzml_path, num_injection,
-                                                    zip(ms_levels,
-                                                        itertools.takewhile(
-                                                            lambda
-                                                            t: t < max_rt,
-                                                            scan_times)),
-                                                    mz_window)
-
-    @staticmethod
-    def env2nodes(env, num_injection):
-        scans = sorted(
-            itertools.chain(*(s for _, s in env.controller.scans.items())),
-            key=lambda s: s.rt)
-        return [
-            MatchingScan(num_injection, s.ms_level, s.rt, s.mzs, s.intensities)
-            for s in scans]
-
-
->>>>>>> 89e9da5d
+
 class MatchingChem():
     def __init__(self, min_mz, max_mz, min_rt, max_rt, intensity=None):
         self.min_mz, self.max_mz = min_mz, max_mz
         self.min_rt, self.max_rt = min_rt, max_rt
         self.intensity = intensity
-<<<<<<< HEAD
         
     def __repr__(self): 
         return (
@@ -258,22 +168,6 @@
         )
     
     def __hash__(self): 
-=======
-
-    def __repr__(self):
-        return f"MatchingChem(min_mz={self.min_mz}, max_mz={self.max_mz}" \
-               f", min_rt={self.min_rt}, max_rt={self.max_rt})"
-
-    def get_key(self):
-        return (self.min_mz, self.max_mz, self.min_rt, self.max_rt)
-
-    def __eq__(self, other):
-        return isinstance(other, type(self)) and \
-               all(math.isclose(a, b) for a, b in
-                   zip(self.get_key(), other.get_key()))
-
-    def __hash__(self):
->>>>>>> 89e9da5d
         return self.get_key().__hash__()
 
     @staticmethod
@@ -306,7 +200,6 @@
             for ln in f:
                 sp = ln.split(",")
                 for i, j, k, l in zip(min_mz, max_mz, min_rt, max_rt):
-<<<<<<< HEAD
                     records.append(
                         MatchingChem(
                             float(sp[i]), 
@@ -315,11 +208,6 @@
                             float(sp[l]) * 60
                         )
                     )
-=======
-                    records.append(MatchingChem(float(sp[i]), float(sp[j]),
-                                                float(sp[k]) * 60,
-                                                float(sp[l]) * 60))
->>>>>>> 89e9da5d
             return records
 
     @staticmethod
@@ -331,7 +219,6 @@
         try:
             roi_builder = controller.roi_builder
         except AttributeError:
-<<<<<<< HEAD
             errmsg = (
                 "Currently only supports converting runs of RoI-based controllers, "
                 "should manually build RoIs on other envs later"
@@ -351,21 +238,7 @@
             ) 
             for roi in itertools.chain(live_roi, dead_roi, junk_roi)
         ]
-    
-=======
-            raise NotImplementedError(
-                "Currently only supports converting runs of RoI-based "
-                "controllers, should manually build RoIs on other envs later")
-
-        live_roi, dead_roi, junk_roi = \
-            roi_builder.live_roi, roi_builder.dead_roi, roi_builder.junk_roi
-        print(f"roi lengths: {len(live_roi), len(dead_roi), len(junk_roi)}")
-        return [
-            MatchingChem(min(roi.mz_list), max(roi.mz_list), min(roi.rt_list),
-                         max(roi.rt_list)) for roi in
-            itertools.chain(live_roi, dead_roi, junk_roi)]
-
->>>>>>> 89e9da5d
+
     def update_chem_intensity(self, mzs, intensities):
         left, right = bisect.bisect_left(
             mzs, self.min_mz), bisect.bisect_right(mzs, self.max_mz)
@@ -378,24 +251,13 @@
         self.scans_list, self.chems_list = scans_list, chems_list
         self.matching = matching
         self.nx_graph = nx_graph
-<<<<<<< HEAD
         
     def __len__(self): 
         return sum(type(k) == MatchingChem for k in self.matching.keys())
     
     def __iter__(self): 
         return ((ch, s) for ch, s in self.matching.items() if type(ch) == MatchingChem)
-        
-=======
-
-    def __len__(self):
-        return sum(type(k) == MatchingChem for k in self.matching.keys())
-
-    def __iter__(self):
-        return ((ch, s) for ch, s in self.matching.items() if
-                type(ch) == MatchingChem)
-
->>>>>>> 89e9da5d
+
     @staticmethod
     def make_edges(scans, chems, intensity_threshold):
         active_chems, edges = [], {ch: [] for ch in chems}
@@ -409,18 +271,11 @@
         seen_edges = set()
 
         for s in scans:
-<<<<<<< HEAD
             if(s.ms_level == 1):
                 intersected = sorted(
                     (interval.data for interval in rt_intervals.at(s.rt)), 
                     key=lambda ch: ch.max_rt, reverse=True
                 )
-=======
-            if (s.ms_level == 1):
-                intersected = sorted(
-                    (interval.data for interval in rt_intervals.at(s.rt)),
-                    key=lambda ch: ch.max_rt, reverse=True)
->>>>>>> 89e9da5d
                 seen_intersected |= set(intersected)
                 for ch in intersected:
                     ch.update_chem_intensity(s.mzs, s.intensities)
@@ -464,16 +319,11 @@
     def collapse_chems(scans_list, chems_list, edges_list):
         scans = set(s for ls in scans_list for s in ls)
         chems = set(ch for ls in chems_list for ch in ls)
-<<<<<<< HEAD
         edges = {
             ch : [e for E in edges_list for e in E.get(ch, [])] 
             for ch in chems 
             if any(ch in E for E in edges_list)
         }
-=======
-        edges = {ch: [e for E in edges_list for e in E.get(ch, [])] for ch in
-                 chems if any(ch in E for E in edges_list)}
->>>>>>> 89e9da5d
         print(f"|chems| AFTER COLLAPSE: {len(chems)}")
         print(f"chems without edges"
               f": {sum(1 for ch, E in edges.items() if E == [])}")
@@ -503,21 +353,12 @@
         return dict(nx.algorithms.matching.max_weight_matching(G))
 
     @staticmethod
-<<<<<<< HEAD
     def multi_schedule2graph(scans_list, chems_list, intensity_threshold, weighted=True):
         edges_list = [
             Matching.make_edges(scans, chems, intensity_threshold) 
             for scans, chems in zip(scans_list, chems_list)
         ]
         scans, chems, edges = Matching.collapse_chems(scans_list, chems_list, edges_list)
-=======
-    def multi_schedule2graph(scans_list, chems_list, intensity_threshold,
-                             weighted=True):
-        edges_list = [Matching.make_edges(scans, chems, intensity_threshold)
-                      for scans, chems in zip(scans_list, chems_list)]
-        scans, chems, edges = Matching.collapse_chems(scans_list, chems_list,
-                                                      edges_list)
->>>>>>> 89e9da5d
         G = Matching.build_nx_graph(scans, chems, edges)
         matching = Matching.weighted_matching(
             G) if weighted else Matching.unweighted_matching(G)
@@ -525,17 +366,10 @@
 
     @staticmethod
     def schedule2graph(scans, chems, intensity_threshold, weighted=True):
-<<<<<<< HEAD
         return Matching.multi_schedule2graph(
             [scans], [chems], intensity_threshold, weighted=weighted
         )
         
-=======
-        return Matching.multi_schedule2graph([scans], [chems],
-                                             intensity_threshold,
-                                             weighted=weighted)
-
->>>>>>> 89e9da5d
     def make_schedules(self, isolation_width):
         id_count, precursor_id = INITIAL_SCAN_ID, -1
         schedules_list = [[] for i in range(len(self.scans_list))]
@@ -554,7 +388,6 @@
                     else:
                         target_mz = 100.0
                     schedules_list[i].append(
-<<<<<<< HEAD
                         get_dda_scan_param(
                             target_mz, 
                             0.0, 
@@ -565,10 +398,5 @@
                             scan_id=id_count
                         )
                     )
-=======
-                        get_dda_scan_param(target_mz, 0.0, precursor_id,
-                                           isolation_width, 0.0, 0.0,
-                                           scan_id=id_count))
->>>>>>> 89e9da5d
                 id_count += 1
         return schedules_list