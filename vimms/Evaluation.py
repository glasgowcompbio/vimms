--- conflicted
+++ resolved
@@ -72,11 +72,7 @@
     times_fragmented = np.sum([r["coverage"] for r in results], axis=0)
     times_fragmented_summary = Counter(times_fragmented)
 
-<<<<<<< HEAD
     # cumulative_intensity_proportion_of_coverage = [cumulative_coverage_intensities[0][np.where(final_evaluation_topn['coverage'][0])] /
-=======
-    #cumulative_intensity_proportion_of_coverage = [cumulative_coverage_intensities[0][np.where(final_evaluation_topn['coverage'][0])] /
->>>>>>> 84e0664b
 
     return {
             'num_frags': num_frags,
