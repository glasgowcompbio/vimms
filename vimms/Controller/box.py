--- conflicted
+++ resolved
@@ -89,8 +89,7 @@
         self.scan_to_process = None  # set this ms1 scan as has been processed
 
         return new_tasks
-
-<<<<<<< HEAD
+    
     def _update_roi(self, new_scan):
         if new_scan.ms_level == 1:
             order = np.argsort(self.live_roi)
@@ -134,13 +133,9 @@
                 del self.live_roi_fragmented[pos]
                 del self.live_roi_last_rt[pos]
 
-    def update_state_after_scan(self, last_scan):
-        self.grid.send_training_data(last_scan)
-=======
     def update_state_after_scan(self, scan):
         super().update_state_after_scan(scan)
         self.grid.send_training_data(scan)
->>>>>>> ce106919
 
     @abstractmethod
     def _get_scores(self):
