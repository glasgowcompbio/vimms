--- conflicted
+++ resolved
@@ -1,22 +1,18 @@
+import ax
+import numpy as np
+from ax import *
+from ax.modelbridge.registry import Models
+from ax.service.utils.instantiation import parameter_from_json
+from mass_spec_utils.data_import.mzmine import load_picked_boxes, map_boxes_to_scans
+from mass_spec_utils.data_import.mzml import MZMLFile
+
+from vimms.Box import *
 from vimms.Common import *
-from vimms.MassSpec import IndependentMassSpectrometer
-from vimms.Controller import TopNController,TopN_SmartRoiController,WeightedDEWController, TopN_RoiController, \
+from vimms.Controller import TopN_SmartRoiController, WeightedDEWController, TopN_RoiController, \
     NonOverlapController, IntensityNonOverlapController, TopNBoxRoiController
 from vimms.Environment import *
 from vimms.Evaluation import evaluate_multiple_simulated_env
-from vimms.Box import *
-from vimms.Roi import RoiAligner, calculate_chemical_p_values
-
-from mass_spec_utils.data_import.mzml import MZMLFile
-from mass_spec_utils.data_import.mzmine import load_picked_boxes,map_boxes_to_scans
-
-import torch
-import numpy as np
-from ax.service.managed_loop import optimize
-from ax.service.utils.instantiation import parameter_from_json
-import ax
-from ax import *
-from ax.modelbridge.registry import Models
+from vimms.Roi import RoiAligner
 
 
 def run_coverage_evaluation(box_file, mzml_file, half_isolation_window):
@@ -46,7 +42,8 @@
     params = load_obj(param_dict['params_file'])
     topn = TopNController(param_dict['ionisation_mode'], param_dict['N'], param_dict['isolation_width'],
                           param_dict['mz_tol'], param_dict['rt_tol'], param_dict['min_ms1_intensity'], params=params)
-    chemical_coverage = run_env(mass_spec, topn, param_dict['min_rt'], param_dict['max_rt'], param_dict['save_file_name'])
+    chemical_coverage = run_env(mass_spec, topn, param_dict['min_rt'], param_dict['max_rt'],
+                                param_dict['save_file_name'])
     coverage = run_coverage_evaluation(param_dict['box_file'], param_dict['save_file_name'],
                                        param_dict['half_isolation_window'])
     print('coverage', coverage)
@@ -66,9 +63,10 @@
                                        param_dict['N'], param_dict['rt_tol'],
                                        param_dict['min_roi_length_for_fragmentation'],
                                        param_dict['reset_length_seconds'],
-                                       param_dict['iif'], length_units="scans", drop_perc=param_dict['dp']/100,
+                                       param_dict['iif'], length_units="scans", drop_perc=param_dict['dp'] / 100,
                                        ms1_shift=0, params=params)
-    chemical_coverage = run_env(mass_spec, smartroi, param_dict['min_rt'], param_dict['max_rt'], param_dict['save_file_name'])
+    chemical_coverage = run_env(mass_spec, smartroi, param_dict['min_rt'], param_dict['max_rt'],
+                                param_dict['save_file_name'])
     coverage = run_coverage_evaluation(param_dict['box_file'], param_dict['save_file_name'],
                                        param_dict['half_isolation_window'])
     print('coverage', coverage)
@@ -78,13 +76,14 @@
     else:
         return chemical_coverage
 
+
 def smart_roi_evaluation(param_dict):
     mass_spec = load_obj(param_dict['mass_spec_file'])
     params = load_obj(param_dict['params_file'])
     smart_roi = TopN_SmartRoiController(param_dict['ionisation_mode'], param_dict['isolation_width'],
                                         param_dict['mz_tol'], param_dict['min_ms1_intensity'],
                                         param_dict['min_roi_intensity'], param_dict['min_roi_length'],
-                                        N=param_dict['N'], rt_tol = param_dict['rt_tol'],
+                                        N=param_dict['N'], rt_tol=param_dict['rt_tol'],
                                         min_roi_length_for_fragmentation=param_dict['min_roi_length_for_fragmentation'],
                                         reset_length_seconds=param_dict['reset_length_seconds'],
                                         intensity_increase_factor=param_dict['intensity_increase_factor'],
@@ -107,6 +106,7 @@
     coverage = run_coverage_evaluation(param_dict['box_file'], param_dict['save_file_name'],
                                        param_dict['half_isolation_window'])
     return coverage
+
 
 ########################################################################################################################
 # Experiment evaluation methods
@@ -164,7 +164,7 @@
 
 
 def weighted_dew_experiment_evaluation(datasets, base_chemicals, min_rt, max_rt, N, isolation_window, mz_tol, rt_tol,
-                                    min_ms1_intensity):
+                                       min_ms1_intensity):
     env_list = []
     for i in range(len(datasets)):
         mass_spec = IndependentMassSpectrometer(POSITIVE, datasets[i], None)
@@ -238,11 +238,9 @@
 # Optimisation methods
 ########################################################################################################################
 
-
-<<<<<<< HEAD
 def top_n_bayesian_optimisation(n_sobol, n_gpei, n_range, rt_tol_range, save_file_name, mass_spec_file,
-                               ionisation_mode, isolation_width, mz_tol, min_ms1_intensity, params_file,
-                               min_rt, max_rt, box_file, half_isolation_window, batch_size=1):
+                                ionisation_mode, isolation_width, mz_tol, min_ms1_intensity, params_file,
+                                min_rt, max_rt, box_file, half_isolation_window, batch_size=1):
     parameters = [
         # the variable controller bits
         {"name": "N", "type": "range", "bounds": n_range, "value_type": "int"},
@@ -356,8 +354,9 @@
 
 
 def weighted_dew_bayesian_optimisation(n_sobol, n_gpei, n_range, rt_tol_range, t0_range, save_file_name, mass_spec_file,
-                                ionisation_mode, isolation_width, mz_tol, min_ms1_intensity, log_intensity, params_file,
-                                min_rt, max_rt, box_file, half_isolation_window, batch_size=1):
+                                       ionisation_mode, isolation_width, mz_tol, min_ms1_intensity, log_intensity,
+                                       params_file,
+                                       min_rt, max_rt, box_file, half_isolation_window, batch_size=1):
     parameters = [
         # the variable controller bits
         {"name": "N", "type": "range", "bounds": n_range, "value_type": "int"},
@@ -409,163 +408,6 @@
     optimal_parameters = np.array(parameter_inputs)[np.where(scores == max_score)[0]]
     return exp, parameter_inputs, scores, max_score, optimal_parameters, model
 
-
-
-
-# def top_n_bayesian_optimisation(n_range, rt_tol_range, save_file_name, mass_spec_file,
-#                                ionisation_mode, isolation_width, mz_tol, min_ms1_intensity, params_file,
-#                                min_rt, max_rt, box_file, half_isolation_window):
-#     # create param_dict
-#     best_parameters, values, experiment, model = optimize(
-#         parameters=[
-#             # the variable controller bits
-#             {"name": "N", "type": "range", "bounds": n_range, "value_type": "int"},
-#             {"name": "rt_tol", "type": "range", "bounds": rt_tol_range},
-#             # the mass spec bits
-#             {"name": "mass_spec_file", "type": "fixed", "value": mass_spec_file},
-#             # the controller bits
-#             {"name": "ionisation_mode", "type": "fixed", "value": ionisation_mode},
-#             {"name": "isolation_width", "type": "fixed", "value": isolation_width},
-#             {"name": "mz_tol", "type": "fixed", "value": mz_tol},
-#             {"name": "min_ms1_intensity", "type": "fixed", "value": min_ms1_intensity},
-#             {"name": "params_file", "type": "fixed", "value": params_file},
-#             # the env bits
-#             {"name": "min_rt", "type": "fixed", "value": min_rt},
-#             {"name": "max_rt", "type": "fixed", "value": max_rt},
-#             {"name": "save_file_name", "type": "fixed", "value": save_file_name},
-#             # the evaluation bits
-#             {"name": "box_file", "type": "fixed", "value": box_file},
-#             {"name": "half_isolation_window", "type": "fixed", "value": half_isolation_window}
-#         ],
-#         evaluation_function=top_n_evaluation,
-#         objective_name='coverage',
-#         )
-#     return best_parameters, values, experiment, model
-
-
-
-=======
-def top_n_bayesian_optimisation(n_trials, n_range, rt_tol_range, save_file_name, mass_spec_file,
-                               ionisation_mode, isolation_width, mz_tol, min_ms1_intensity, params_file,
-                               min_rt, max_rt, box_file, half_isolation_window, coverage_type):
-    # create param_dict
-    best_parameters, values, experiment, model = optimize(
-        parameters=[
-            # the variable controller bits
-            {"name": "N", "type": "range", "bounds": n_range, "value_type": "int"},
-            {"name": "rt_tol", "type": "range", "bounds": rt_tol_range},
-            # the mass spec bits
-            {"name": "mass_spec_file", "type": "fixed", "value": mass_spec_file},
-            # the controller bits
-            {"name": "ionisation_mode", "type": "fixed", "value": ionisation_mode},
-            {"name": "isolation_width", "type": "fixed", "value": isolation_width},
-            {"name": "mz_tol", "type": "fixed", "value": mz_tol},
-            {"name": "min_ms1_intensity", "type": "fixed", "value": min_ms1_intensity},
-            {"name": "params_file", "type": "fixed", "value": params_file},
-            # the env bits
-            {"name": "min_rt", "type": "fixed", "value": min_rt},
-            {"name": "max_rt", "type": "fixed", "value": max_rt},
-            {"name": "save_file_name", "type": "fixed", "value": save_file_name},
-            # the evaluation bits
-            {"name": "box_file", "type": "fixed", "value": box_file},
-            {"name": "half_isolation_window", "type": "fixed", "value": half_isolation_window},
-            # evaluation
-            {"name": "coverage_type", "type": "fixed", "value": coverage_type}
-        ],
-        evaluation_function=top_n_evaluation,
-        objective_name='coverage',
-        total_trials=n_trials
-    )
-    return best_parameters, values, experiment, model
-
-
-def smart_roi_bayesian_optimisation2(n_trials, n, rt_tol, iff_range, dp_range, save_file_name, mass_spec_file,
-                                    ionisation_mode, isolation_width, mz_tol, min_ms1_intensity, params_file,
-                                    min_roi_intensity, min_roi_length, min_roi_length_for_fragmentation,
-                                    reset_length_seconds, min_rt, max_rt, box_file, half_isolation_window,
-                                    coverage_type):
-    # create param_dict
-    best_parameters, values, experiment, model = optimize(
-        parameters=[
-            # the variable controller bits
-
-            {"name": "iff", "type": "range", "bounds": iff_range},  # alpha / 100
-            {"name": "dp", "type": "range", "bounds": dp_range},  # beta
-            # the mass spec bits
-            {"name": "mass_spec_file", "type": "fixed", "value": mass_spec_file},
-            # the controller bits
-            {"name": "N", "type": "fixed", "value": n},
-            {"name": "rt_tol", "type": "fixed", "value": rt_tol},
-            {"name": "ionisation_mode", "type": "fixed", "value": ionisation_mode},
-            {"name": "isolation_width", "type": "fixed", "value": isolation_width},
-            {"name": "mz_tol", "type": "fixed", "value": mz_tol},
-            {"name": "min_ms1_intensity", "type": "fixed", "value": min_ms1_intensity},
-            {"name": "params_file", "type": "fixed", "value": params_file},
-            {"name": "min_roi_intensity", "type": "fixed", "value": min_roi_intensity},
-            {"name": "min_roi_length", "type": "fixed", "value": min_roi_length},
-            {"name": "min_roi_length_for_fragmentation", "type": "fixed", "value": min_roi_length_for_fragmentation},
-            {"name": "reset_length_seconds", "type": "fixed", "value": reset_length_seconds},
-            # the env bits
-            {"name": "min_rt", "type": "fixed", "value": min_rt},
-            {"name": "max_rt", "type": "fixed", "value": max_rt},
-            {"name": "save_file_name", "type": "fixed", "value": save_file_name},
-            # the evaluation bits
-            {"name": "box_file", "type": "fixed", "value": box_file},
-            {"name": "half_isolation_window", "type": "fixed", "value": half_isolation_window},
-            # evaluation
-            {"name": "coverage_type", "type": "fixed", "value": coverage_type}
-        ],
-        evaluation_function=top_n_evaluation,
-        objective_name='coverage',
-        total_trials=n_trials
-        )
-    return best_parameters, values, experiment, model
-
-
-
-def smart_roi_bayesian_optimisation4(n_trials, n_range, rt_tol_range, iff_range, dp_range, save_file_name, mass_spec_file,
-                                    ionisation_mode, isolation_width, mz_tol, min_ms1_intensity, params_file,
-                                    min_roi_intensity, min_roi_length, min_roi_length_for_fragmentation,
-                                    reset_length_seconds, min_rt, max_rt, box_file, half_isolation_window,
-                                    coverage_type):
-    # create param_dict
-    best_parameters, values, experiment, model = optimize(
-        parameters=[
-            # the variable controller bits
-            {"name": "N", "type": "range", "bounds": n_range, "value_type": "int"},
-            {"name": "rt_tol", "type": "range", "bounds": rt_tol_range},
-            {"name": "iff", "type": "range", "bounds": iff_range},  # alpha / 100
-            {"name": "dp", "type": "range", "bounds": dp_range},  # beta
-            # the mass spec bits
-            {"name": "mass_spec_file", "type": "fixed", "value": mass_spec_file},
-            # the controller bits
-            {"name": "ionisation_mode", "type": "fixed", "value": ionisation_mode},
-            {"name": "isolation_width", "type": "fixed", "value": isolation_width},
-            {"name": "mz_tol", "type": "fixed", "value": mz_tol},
-            {"name": "min_ms1_intensity", "type": "fixed", "value": min_ms1_intensity},
-            {"name": "params_file", "type": "fixed", "value": params_file},
-            {"name": "min_roi_intensity", "type": "fixed", "value": min_roi_intensity},
-            {"name": "min_roi_length", "type": "fixed", "value": min_roi_length},
-            {"name": "min_roi_length_for_fragmentation", "type": "fixed", "value": min_roi_length_for_fragmentation},
-            {"name": "reset_length_seconds", "type": "fixed", "value": reset_length_seconds},
-            # the env bits
-            {"name": "min_rt", "type": "fixed", "value": min_rt},
-            {"name": "max_rt", "type": "fixed", "value": max_rt},
-            {"name": "save_file_name", "type": "fixed", "value": save_file_name},
-            # the evaluation bits
-            {"name": "box_file", "type": "fixed", "value": box_file},
-            {"name": "half_isolation_window", "type": "fixed", "value": half_isolation_window},
-            # evaluation
-            {"name": "coverage_type", "type": "fixed", "value": coverage_type}
-        ],
-        evaluation_function=top_n_evaluation,
-        objective_name='coverage',
-        total_trials=n_trials
-        )
-    return best_parameters, values, experiment, model
->>>>>>> b5d01b4b
-
-
 ####################################################################################################################
 # Old code - don't think its used anywhere. but saving just in case...
 ####################################################################################################################
