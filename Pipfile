--- conflicted
+++ resolved
@@ -27,10 +27,7 @@
 pyzmq = "==18.1.1"
 xlrd = "*"
 statsmodels = "*"
-<<<<<<< HEAD
-=======
 mass-spec-utils = "*"
->>>>>>> 33eeb0cd
 tabulate = "*"
 
 [dev-packages]
