--- conflicted
+++ resolved
@@ -444,96 +444,7 @@
 
         scores = self._get_top_N_scores(initial_scores)
         return scores
-<<<<<<< HEAD
-    
-=======
-
-
-class TopNBoxModelRoiController(TopNBoxRoiController):
-    def __init__(self, ionisation_mode, isolation_width, mz_tol, min_ms1_intensity, min_roi_intensity,
-                 min_roi_length, boxes_params=None, boxes=None, boxes_intensity=None, boxes_p_values=None, N=None,
-                 rt_tol=10, min_roi_length_for_fragmentation=1, length_units="scans", ms1_shift=0, params=None,
-                 box_min_rt_width=0.01, box_min_mz_width=0.01):
-        self.boxes_p_values = boxes_p_values
-        super().__init__(ionisation_mode, isolation_width, mz_tol, min_ms1_intensity, min_roi_intensity,
-                         min_roi_length, boxes_params, boxes, boxes_intensity, N, rt_tol,
-                         min_roi_length_for_fragmentation, length_units, ms1_shift, params,
-                         box_min_rt_width, box_min_mz_width)
-
-    def _get_scores(self):
-        if self.boxes is not None:
-            # calculate dda stuff
-            log_intensities = np.log(self.current_roi_intensities)
-            intensity_filter = (np.array(self.current_roi_intensities) > self.min_ms1_intensity)
-            time_filter = (1 - np.array(self.live_roi_fragmented).astype(int))
-            time_filter[time_filter == 0] = (
-                    (self.scan_to_process.rt - np.array(self.live_roi_last_rt)[time_filter == 0]) > self.rt_tol)
-            # calculate overlap stuff
-            initial_scores = []
-            copy_boxes = deepcopy(self.boxes)
-            for box in copy_boxes:
-                box.pt2.x = min(box.pt2.x, max(self.last_ms1_rt, box.pt1.x))
-            prev_intensity = np.maximum(np.log(np.array(self.boxes_intensity)), [0 for i in self.boxes_intensity])
-            # p value stuff
-            if self.boxes_p_values is not None:
-                p_value_scores = self.boxes_params['theta2'] * (1 + (1 - np.array(self.boxes_p_values)))
-            for i in range(len(log_intensities)):
-                overlaps = np.array(self.live_roi[i].get_boxes_overlap(copy_boxes, self.box_min_rt_width,
-                                                                       self.box_min_mz_width))
-                score = max(0, (1 - sum(overlaps))) * log_intensities[i] * time_filter[i]  # new peaks
-                old_peaks_score = self.boxes_params['theta1'] * sum(
-                    overlaps * (log_intensities[i] - prev_intensity))  # old peaks
-                score += old_peaks_score * time_filter[i]
-                if self.boxes_p_values is not None:
-                    score += self.boxes_params['theta2'] * sum(overlaps * p_value_scores)
-                score *= intensity_filter  # check intensity meets minimal requirement
-                score *= (score > self.boxes_params['min_score'])  # check meets min score
-                initial_scores.append(score[0])
-            initial_scores = np.array(initial_scores)
-        else:
-            initial_scores = self._get_dda_scores()
-
-        scores = self._get_top_N_scores(initial_scores)
-        return scores
-
-
-# class TopNBoxModelRoiController(TopNBoxRoiController):
-#     def __init__(self, ionisation_mode, isolation_width, mz_tol, min_ms1_intensity, min_roi_intensity,
-#                  min_roi_length, boxes_params=None, boxes=None, boxes_intensity=None, boxes_p_values=None, N=None,
-#                  rt_tol=10, min_roi_length_for_fragmentation=1, length_units="scans", ms1_shift=0, params=None,
-#                  box_min_rt_width=0.01, box_min_mz_width=0.01):
-#         self.boxes_p_values = boxes_p_values
-#         super().__init__(ionisation_mode, isolation_width, mz_tol, min_ms1_intensity, min_roi_intensity,
-#                  min_roi_length, boxes_params, boxes, boxes_intensity, N, rt_tol,
-#                  min_roi_length_for_fragmentation, length_units, ms1_shift, params,
-#                  box_min_rt_width, box_min_mz_width)
-#
-#     def _get_scores(self):
-#         dda_scores = self._get_dda_scores()
-#         if self.boxes is not None:
-#             overlap_scores = []
-#             for i in range(len(dda_scores)):
-#                 overlaps = np.array(self.live_roi[i].get_boxes_overlap(self.boxes, self.box_min_rt_width,
-#                                                                        self.box_min_mz_width))
-#                 prev_intensity = np.maximum(np.log(np.array(self.boxes_intensity)),[0 for i in self.boxes_intensity])
-#                 intensity_differences = np.log(np.array(self.live_roi[i].intensity_list[-1])) - prev_intensity
-#
-#                 overlap_scores.append(sum((intensity_differences * overlaps)))
-#
-#             if self.boxes_p_values is not None:
-#                 p_value_scores = self.boxes_params['theta2'] * (1 + (1 - np.array(self.boxes_p_values)))
-#                 initial_scores = dda_scores + (
-#                         np.array(overlap_scores) * p_value_scores * self.boxes_params['theta1'] * (dda_scores > 0) * 1)
-#             else:
-#                 initial_scores = dda_scores + np.array(overlap_scores) * self.boxes_params['theta1'] * (
-#                             dda_scores > 0) * 1
-#         else:
-#             initial_scores = dda_scores
-#         # self.boxes_intensities plus need to take into account current box intensity
-#         scores = self._get_top_N_scores(initial_scores)
-#         return scores
-
->>>>>>> 2162c092
+
 
 ########################################################################################################################
 # Other Functions
