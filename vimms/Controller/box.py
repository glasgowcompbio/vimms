from copy import deepcopy

import numpy as np

from vimms.Common import ROI_EXCLUSION_DEW, GRID_CONTROLLER_SCORING_PARAMS, \
    MZ_UNITS_PPM, ROI_TYPE_NORMAL, \
    ROI_TYPE_SMART
from vimms.Controller.roi import RoiController
from vimms.Roi import RoiBuilder


class GridController(RoiController):

<<<<<<< HEAD
    def __init__(self, ionisation_mode, isolation_width, mz_tol, min_ms1_intensity, min_roi_intensity,
                 min_roi_length, N, grid, rt_tol=10, min_roi_length_for_fragmentation=1, length_units="scans",
                 ms1_shift=0, min_rt_width=0.000001, min_mz_width=0.000001,
                 params=None, register_all_roi=False, scoring_params=GRID_CONTROLLER_SCORING_PARAMS,
                 roi_type=RoiBuilder.ROI_TYPE_NORMAL, reset_length_seconds=1e6,  # smartroi parameters
                 intensity_increase_factor=10, drop_perc=0.1 / 100,  # smartroi parameters
                 exclusion_method=ROI_EXCLUSION_DEW, exclusion_t_0=None):  # weighted dew parameters
=======
    def __init__(self, ionisation_mode, isolation_width, mz_tol,
                 min_ms1_intensity, min_roi_intensity,
                 min_roi_length, N, grid, rt_tol=10,
                 min_roi_length_for_fragmentation=1, length_units="scans",
                 ms1_shift=0, min_rt_width=0.01, min_mz_width=0.01,
                 mz_units=MZ_UNITS_PPM,
                 params=None, register_all_roi=False,
                 scoring_params=GRID_CONTROLLER_SCORING_PARAMS,
                 roi_type=ROI_TYPE_NORMAL, reset_length_seconds=1e6,
                 # smartroi parameters
                 intensity_increase_factor=10, drop_perc=0.1 / 100,
                 # smartroi parameters
                 exclusion_method=ROI_EXCLUSION_DEW,
                 exclusion_t_0=None):  # weighted dew parameters
>>>>>>> 89e9da5d
        super().__init__(
            ionisation_mode, isolation_width, mz_tol, min_ms1_intensity,
            min_roi_intensity,
            min_roi_length, N, rt_tol=rt_tol,
            min_roi_length_for_fragmentation=min_roi_length_for_fragmentation,
            length_units=length_units, ms1_shift=ms1_shift, params=params,
            exclusion_method=exclusion_method, exclusion_t_0=exclusion_t_0,
            mz_units=mz_units
        )
        self.roi_builder = RoiBuilder(
            mz_tol, rt_tol, min_roi_intensity, min_roi_length,
            mz_units=mz_units, reset_length_seconds=reset_length_seconds,
            intensity_increase_factor=intensity_increase_factor,
            drop_perc=drop_perc, length_units=length_units,
            roi_type=roi_type, grid=grid)

        self.min_rt_width, self.min_mz_width = min_rt_width, min_mz_width
        self.grid = grid  # helps us understand previous RoIs
        self.register_all_roi = register_all_roi

        self.scoring_params = scoring_params
        self.dda_weight = scoring_params['dda_weight']
        self.overlap_weight = scoring_params['overlap_weight']
        self.smartroi_weight = scoring_params['smartroi_weight']
        self.smartroi_score_add = scoring_params['smartroi_score_add']

    def update_state_after_scan(self, scan):
        super().update_state_after_scan(scan)
        self.grid.send_training_data(scan)

    def _scale(self, scores):
        if len(scores) > 0 and max(scores) > 0:
            scores = scores / max(scores)
        return scores

    def _get_scores(self):
        if(self.roi_builder.live_roi != []):
            rt = max(r.max_rt for r in self.roi_builder.live_roi)
            self.grid.set_active_boxes(rt)
    
        non_overlaps = self._overlap_scores()
        if self.roi_builder.roi_type == ROI_TYPE_SMART:  # smart ROI scoring
            smartroi_scores = self._smartroi_filter()
            dda_scores = self._log_roi_intensities() * \
                self._min_intensity_filter()

            if self.smartroi_score_add:  # add the scores
                dda_scores = self._scale(dda_scores)
                final_scores = (self.dda_weight * dda_scores) + (
                    self.smartroi_weight * smartroi_scores) + (
                    self.overlap_weight * non_overlaps)

            else:
                # multiply them, this might not work well because a lot of
                # the smartroi scores are 0s
                final_scores = dda_scores * smartroi_scores * non_overlaps

        else:  # normal ROI
            dda_scores = self._get_dda_scores()
            final_scores = dda_scores * non_overlaps

        # print(final_scores)
        return self._get_top_N_scores(final_scores)

    def after_injection_cleanup(self):
        self.grid.update_after_injection()


class NonOverlapController(GridController):
    def _overlap_scores(self):
        fn = self.grid.get_estimator()
        non_overlaps = np.array(
            [self.grid.non_overlap(
                r.to_box(self.min_rt_width, self.min_mz_width,
                         rt_shift=(-fn(r)[0]))) for
             r in self.roi_builder.live_roi])
        return non_overlaps


class IntensityNonOverlapController(GridController):
    def _overlap_scores(self):
        fn = self.grid.get_estimator()
        scores = np.log([self.grid.intensity_non_overlap(
            r.to_box(self.min_rt_width, self.min_mz_width,
                     rt_shift=(-fn(r)[0])),
            self.roi_builder.current_roi_intensities[i],
            self.scoring_params) for i, r in
            enumerate(self.roi_builder.live_roi)])
        return scores


class FlexibleNonOverlapController(GridController):
    def __init__(self, ionisation_mode, isolation_width, mz_tol,
                 min_ms1_intensity, min_roi_intensity,
                 min_roi_length, N, grid, rt_tol=10,
                 min_roi_length_for_fragmentation=1, length_units="scans",
                 ms1_shift=0, min_rt_width=0.01, min_mz_width=0.01,
                 params=None, register_all_roi=False,
                 scoring_params={'theta1': 1, 'theta2': 0, 'theta3': 0},
                 roi_type=ROI_TYPE_NORMAL, reset_length_seconds=1e6,
                 # smartroi parameters
                 intensity_increase_factor=10, drop_perc=0.1 / 100,
                 # smartroi parameters
                 exclusion_method=ROI_EXCLUSION_DEW,
                 exclusion_t_0=None):  # weighted dew parameters
        super().__init__(
            ionisation_mode, isolation_width, mz_tol, min_ms1_intensity,
            min_roi_intensity, min_roi_length, N, grid, rt_tol=rt_tol,
            min_roi_length_for_fragmentation=min_roi_length_for_fragmentation,
            length_units=length_units, ms1_shift=ms1_shift,
            min_rt_width=min_rt_width, min_mz_width=min_mz_width,
            params=params, register_all_roi=register_all_roi,
            roi_type=roi_type, reset_length_seconds=reset_length_seconds,
            intensity_increase_factor=intensity_increase_factor,
            drop_perc=drop_perc, exclusion_method=exclusion_method,
            exclusion_t_0=exclusion_t_0)
        self.scoring_params = scoring_params
        if self.scoring_params[
                'theta3'] != 0 and self.register_all_roi is False:
            print('Warning: register_all_roi should be set to '
                  'True id theta3 is not 0')

    def _overlap_scores(self):
        fn = self.grid.get_estimator()
        scores = [self.grid.flexible_non_overlap(
            r.to_box(self.min_rt_width, self.min_mz_width,
                     rt_shift=(-fn(r)[0])),
            self.roi_builder.current_roi_intensities[i],
            self.scoring_params) for i, r in
            enumerate(self.roi_builder.live_roi)]
        return scores


class CaseControlNonOverlapController(GridController):
    def __init__(self, ionisation_mode, isolation_width, mz_tol,
                 min_ms1_intensity, min_roi_intensity,
                 min_roi_length, N, grid, rt_tol=10,
                 min_roi_length_for_fragmentation=1, length_units="scans",
                 ms1_shift=0, min_rt_width=0.01, min_mz_width=0.01,
                 params=None, register_all_roi=False,
                 scoring_params={'theta1': 1, 'theta2': 0, 'theta3': 0,
                                 'theta4': 0},
                 roi_type=ROI_TYPE_NORMAL, reset_length_seconds=1e6,
                 # smartroi parameters
                 intensity_increase_factor=10, drop_perc=0.1 / 100,
                 # smartroi parameters
                 exclusion_method=ROI_EXCLUSION_DEW,
                 exclusion_t_0=None):  # weighted dew parameters
        super().__init__(
            ionisation_mode, isolation_width, mz_tol, min_ms1_intensity,
            min_roi_intensity, min_roi_length, N, grid, rt_tol=rt_tol,
            min_roi_length_for_fragmentation=min_roi_length_for_fragmentation,
            length_units=length_units,
            ms1_shift=ms1_shift,
            min_rt_width=min_rt_width,
            min_mz_width=min_mz_width,
            params=params,
            register_all_roi=register_all_roi,
            roi_type=roi_type,
            reset_length_seconds=reset_length_seconds,
            intensity_increase_factor=intensity_increase_factor,
            drop_perc=drop_perc,
            exclusion_method=exclusion_method,
            exclusion_t_0=exclusion_t_0)
        self.scoring_params = scoring_params
        if self.scoring_params[
                'theta3'] != 0 and self.register_all_roi is False:
            print('Warning: register_all_roi should be set to True id '
                  'theta3 is not 0')

    def _get_scores(self):
        fn = self.grid.get_estimator()
        scores = [self.grid.case_control_non_overlap(
            r.to_box(self.min_rt_width, self.min_mz_width,
                     rt_shift=(-fn(r)[0])), self.current_roi_intensities[i],
            self.scoring_params) for i, r in enumerate(self.live_roi)]
        return self._get_top_N_scores(scores * self._score_filters())


class TopNBoxRoiController2(GridController):
    def __init__(self, ionisation_mode, isolation_width, mz_tol,
                 min_ms1_intensity, min_roi_intensity, min_roi_length,
                 N, grid, boxes_params=None, boxes=None, boxes_intensity=None,
                 boxes_pvalues=None, rt_tol=10,
                 min_roi_length_for_fragmentation=1, length_units="scans",
                 ms1_shift=0, min_rt_width=0.01,
                 min_mz_width=0.01, params=None, box_min_rt_width=0.01,
                 box_min_mz_width=0.01):
        self.boxes_params = boxes_params
        self.boxes = boxes
        # the intensity the boxes have been fragmented at before
        self.boxes_intensity = boxes_intensity
        self.boxes_pvalues = boxes_pvalues
        self.box_min_rt_width = box_min_rt_width
        self.box_min_mz_width = box_min_mz_width
        super().__init__(
            ionisation_mode, isolation_width, mz_tol, min_ms1_intensity,
            min_roi_intensity, min_roi_length, N, grid=grid, rt_tol=rt_tol,
            min_roi_length_for_fragmentation=min_roi_length_for_fragmentation,
            length_units=length_units, ms1_shift=ms1_shift,
            min_rt_width=min_rt_width, min_mz_width=min_mz_width,
            params=params)

    def _get_scores(self):
        if self.boxes is not None:
            # calculate dda stuff
            log_intensities = np.log(self.roi_builder.current_roi_intensities)
            intensity_filter = (np.array(
                self.roi_builder.current_roi_intensities) >
                                self.min_ms1_intensity)
            time_filter = (1 - np.array(
                self.roi_builder.live_roi_fragmented).astype(int))
            time_filter[time_filter == 0] = (
                (self.scan_to_process.rt -
                 np.array(self.roi_builder.live_roi_last_rt)[
                     time_filter == 0]) > self.rt_tol)
            # calculate overlap stuff
            initial_scores = []
            copy_boxes = deepcopy(self.boxes)
            for box in copy_boxes:
                box.pt2.x = min(box.pt2.x, max(self.last_ms1_rt, box.pt1.x))
            prev_intensity = np.maximum(np.log(np.array(self.boxes_intensity)),
                                        [0 for i in self.boxes_intensity])
            box_fragmented = (np.array(self.boxes_intensity) == 0) * 1
            for i in range(len(log_intensities)):
                overlaps = np.array(
                    self.roi_builder.live_roi[i].get_boxes_overlap(
                        copy_boxes, self.box_min_rt_width,
                        self.box_min_mz_width))
                # new peaks not in list of boxes
                new_peaks_score = max(
                    0, (1 - sum(overlaps))) * log_intensities[i]
                # previously fragmented peaks
                old_peaks_score1 = sum(
                    overlaps * (log_intensities[i] - prev_intensity) * (
                        1 - box_fragmented))
                # peaks seen before, but not fragmented
                old_peaks_score2 = sum(
                    overlaps * log_intensities[i] * box_fragmented)
                if self.boxes_pvalues is not None:
                    # based on p values, previously fragmented
                    p_value_scores1 = sum(
                        overlaps * (log_intensities[i] - prev_intensity) * (
                            1 - np.array(self.boxes_pvalues)))
                    # based on p values, not previously fragmented
                    p_value_scores2 = sum(overlaps * log_intensities[i] * (
                        1 - np.array(self.boxes_pvalues)))
                # get the score
                score = self.boxes_params['theta1'] * new_peaks_score
                score += self.boxes_params['theta2'] * old_peaks_score1
                score += self.boxes_params['theta3'] * old_peaks_score2
                if self.boxes_pvalues is not None:
                    score += self.boxes_params['theta4'] * p_value_scores1
                    score += self.boxes_params['theta5'] * p_value_scores2
                score *= time_filter[i]
                # check intensity meets minimal requirement
                score *= intensity_filter
                score *= (score > self.boxes_params[
                    'min_score'])  # check meets min score
                initial_scores.append(score[0])
            initial_scores = np.array(initial_scores)
        else:
            initial_scores = self._get_dda_scores()

        scores = self._get_top_N_scores(initial_scores)
        return scores<|MERGE_RESOLUTION|>--- conflicted
+++ resolved
@@ -2,29 +2,20 @@
 
 import numpy as np
 
-from vimms.Common import ROI_EXCLUSION_DEW, GRID_CONTROLLER_SCORING_PARAMS, \
-    MZ_UNITS_PPM, ROI_TYPE_NORMAL, \
-    ROI_TYPE_SMART
+from vimms.Common import (
+    ROI_EXCLUSION_DEW, GRID_CONTROLLER_SCORING_PARAMS,
+    MZ_UNITS_PPM, ROI_TYPE_NORMAL, ROI_TYPE_SMART
+)
 from vimms.Controller.roi import RoiController
 from vimms.Roi import RoiBuilder
 
 
 class GridController(RoiController):
-
-<<<<<<< HEAD
-    def __init__(self, ionisation_mode, isolation_width, mz_tol, min_ms1_intensity, min_roi_intensity,
-                 min_roi_length, N, grid, rt_tol=10, min_roi_length_for_fragmentation=1, length_units="scans",
-                 ms1_shift=0, min_rt_width=0.000001, min_mz_width=0.000001,
-                 params=None, register_all_roi=False, scoring_params=GRID_CONTROLLER_SCORING_PARAMS,
-                 roi_type=RoiBuilder.ROI_TYPE_NORMAL, reset_length_seconds=1e6,  # smartroi parameters
-                 intensity_increase_factor=10, drop_perc=0.1 / 100,  # smartroi parameters
-                 exclusion_method=ROI_EXCLUSION_DEW, exclusion_t_0=None):  # weighted dew parameters
-=======
     def __init__(self, ionisation_mode, isolation_width, mz_tol,
                  min_ms1_intensity, min_roi_intensity,
                  min_roi_length, N, grid, rt_tol=10,
                  min_roi_length_for_fragmentation=1, length_units="scans",
-                 ms1_shift=0, min_rt_width=0.01, min_mz_width=0.01,
+                 ms1_shift=0, min_rt_width=0.000001, min_mz_width=0.000001,
                  mz_units=MZ_UNITS_PPM,
                  params=None, register_all_roi=False,
                  scoring_params=GRID_CONTROLLER_SCORING_PARAMS,
@@ -34,7 +25,6 @@
                  # smartroi parameters
                  exclusion_method=ROI_EXCLUSION_DEW,
                  exclusion_t_0=None):  # weighted dew parameters
->>>>>>> 89e9da5d
         super().__init__(
             ionisation_mode, isolation_width, mz_tol, min_ms1_intensity,
             min_roi_intensity,
